<<<<<<< HEAD
matrix-synapse-py3 (1.39.0ubuntu1) UNRELEASED; urgency=medium

  * Drop backwards-compatibility code that was required to support Ubuntu Xenial.

 -- Richard van der Hoff <richard@matrix.org>  Tue, 20 Jul 2021 00:10:03 +0100
=======
matrix-synapse-py3 (1.39.0~rc3) stable; urgency=medium

  * New synapse release 1.39.0~rc3.

 -- Synapse Packaging team <packages@matrix.org>  Wed, 28 Jul 2021 13:30:58 +0100
>>>>>>> 2254e679

matrix-synapse-py3 (1.38.1) stable; urgency=medium

  * New synapse release 1.38.1.

 -- Synapse Packaging team <packages@matrix.org>  Thu, 22 Jul 2021 15:37:06 +0100

matrix-synapse-py3 (1.39.0~rc1) stable; urgency=medium

  * New synapse release 1.39.0rc1.

 -- Synapse Packaging team <packages@matrix.org>  Tue, 20 Jul 2021 14:28:34 +0100

matrix-synapse-py3 (1.38.0) stable; urgency=medium

  * New synapse release 1.38.0.

 -- Synapse Packaging team <packages@matrix.org>  Tue, 13 Jul 2021 13:20:56 +0100

matrix-synapse-py3 (1.38.0rc3) prerelease; urgency=medium

  [ Erik Johnston ]
  * Add synapse_review_recent_signups script

  [ Synapse Packaging team ]
  * New synapse release 1.38.0rc3.

 -- Synapse Packaging team <packages@matrix.org>  Tue, 13 Jul 2021 11:53:56 +0100

matrix-synapse-py3 (1.37.1) stable; urgency=medium

  * New synapse release 1.37.1.

 -- Synapse Packaging team <packages@matrix.org>  Wed, 30 Jun 2021 12:24:06 +0100

matrix-synapse-py3 (1.37.0) stable; urgency=medium

  * New synapse release 1.37.0.

 -- Synapse Packaging team <packages@matrix.org>  Tue, 29 Jun 2021 10:15:25 +0100

matrix-synapse-py3 (1.36.0) stable; urgency=medium

  * New synapse release 1.36.0.

 -- Synapse Packaging team <packages@matrix.org>  Tue, 15 Jun 2021 15:41:53 +0100

matrix-synapse-py3 (1.35.1) stable; urgency=medium

  * New synapse release 1.35.1.

 -- Synapse Packaging team <packages@matrix.org>  Thu, 03 Jun 2021 08:11:29 -0400

matrix-synapse-py3 (1.35.0) stable; urgency=medium

  * New synapse release 1.35.0.

 -- Synapse Packaging team <packages@matrix.org>  Tue, 01 Jun 2021 13:23:35 +0100

matrix-synapse-py3 (1.34.0) stable; urgency=medium

  * New synapse release 1.34.0.

 -- Synapse Packaging team <packages@matrix.org>  Mon, 17 May 2021 11:34:18 +0100

matrix-synapse-py3 (1.33.2) stable; urgency=medium

  * New synapse release 1.33.2.

 -- Synapse Packaging team <packages@matrix.org>  Tue, 11 May 2021 11:17:59 +0100

matrix-synapse-py3 (1.33.1) stable; urgency=medium

  * New synapse release 1.33.1.

 -- Synapse Packaging team <packages@matrix.org>  Thu, 06 May 2021 14:06:33 +0100

matrix-synapse-py3 (1.33.0) stable; urgency=medium

  * New synapse release 1.33.0.

 -- Synapse Packaging team <packages@matrix.org>  Wed, 05 May 2021 14:15:27 +0100

matrix-synapse-py3 (1.32.2) stable; urgency=medium

  * New synapse release 1.32.2.

 -- Synapse Packaging team <packages@matrix.org>  Wed, 22 Apr 2021 12:43:52 +0100

matrix-synapse-py3 (1.32.1) stable; urgency=medium

  * New synapse release 1.32.1.

 -- Synapse Packaging team <packages@matrix.org>  Wed, 21 Apr 2021 14:00:55 +0100

matrix-synapse-py3 (1.32.0) stable; urgency=medium

  [ Dan Callahan ]
  * Skip tests when DEB_BUILD_OPTIONS contains "nocheck".

  [ Synapse Packaging team ]
  * New synapse release 1.32.0.

 -- Synapse Packaging team <packages@matrix.org>  Tue, 20 Apr 2021 14:28:39 +0100

matrix-synapse-py3 (1.31.0) stable; urgency=medium

  * New synapse release 1.31.0.

 -- Synapse Packaging team <packages@matrix.org>  Tue, 06 Apr 2021 13:08:29 +0100

matrix-synapse-py3 (1.30.1) stable; urgency=medium

  * New synapse release 1.30.1.

 -- Synapse Packaging team <packages@matrix.org>  Fri, 26 Mar 2021 12:01:28 +0000

matrix-synapse-py3 (1.30.0) stable; urgency=medium

  * New synapse release 1.30.0.

 -- Synapse Packaging team <packages@matrix.org>  Mon, 22 Mar 2021 13:15:34 +0000

matrix-synapse-py3 (1.29.0) stable; urgency=medium

  [ Jonathan de Jong ]
  * Remove the python -B flag (don't generate bytecode) in scripts and documentation.

  [ Synapse Packaging team ]
  * New synapse release 1.29.0.

 -- Synapse Packaging team <packages@matrix.org>  Mon, 08 Mar 2021 13:51:50 +0000

matrix-synapse-py3 (1.28.0) stable; urgency=medium

  * New synapse release 1.28.0.

 -- Synapse Packaging team <packages@matrix.org>  Thu, 25 Feb 2021 10:21:57 +0000

matrix-synapse-py3 (1.27.0) stable; urgency=medium

  [ Dan Callahan ]
  * Fix build on Ubuntu 16.04 LTS (Xenial).

  [ Synapse Packaging team ]
  * New synapse release 1.27.0.

 -- Synapse Packaging team <packages@matrix.org>  Tue, 16 Feb 2021 13:11:28 +0000

matrix-synapse-py3 (1.26.0) stable; urgency=medium

  [ Richard van der Hoff ]
  * Remove dependency on `python3-distutils`.

  [ Synapse Packaging team ]
  * New synapse release 1.26.0.

 -- Synapse Packaging team <packages@matrix.org>  Wed, 27 Jan 2021 12:43:35 -0500

matrix-synapse-py3 (1.25.0) stable; urgency=medium

  [ Dan Callahan ]
  * Update dependencies to account for the removal of the transitional
    dh-systemd package from Debian Bullseye.

  [ Synapse Packaging team ]
  * New synapse release 1.25.0.

 -- Synapse Packaging team <packages@matrix.org>  Wed, 13 Jan 2021 10:14:55 +0000

matrix-synapse-py3 (1.24.0) stable; urgency=medium

  * New synapse release 1.24.0.

 -- Synapse Packaging team <packages@matrix.org>  Wed, 09 Dec 2020 10:14:30 +0000

matrix-synapse-py3 (1.23.1) stable; urgency=medium

  * New synapse release 1.23.1.

 -- Synapse Packaging team <packages@matrix.org>  Wed, 09 Dec 2020 10:40:39 +0000

matrix-synapse-py3 (1.23.0) stable; urgency=medium

  * New synapse release 1.23.0.

 -- Synapse Packaging team <packages@matrix.org>  Wed, 18 Nov 2020 11:41:28 +0000

matrix-synapse-py3 (1.22.1) stable; urgency=medium

  * New synapse release 1.22.1.

 -- Synapse Packaging team <packages@matrix.org>  Fri, 30 Oct 2020 15:25:37 +0000

matrix-synapse-py3 (1.22.0) stable; urgency=medium

  * New synapse release 1.22.0.

 -- Synapse Packaging team <packages@matrix.org>  Tue, 27 Oct 2020 12:07:12 +0000

matrix-synapse-py3 (1.21.2) stable; urgency=medium

  [ Synapse Packaging team ]
  * New synapse release 1.21.2.

 -- Synapse Packaging team <packages@matrix.org>  Thu, 15 Oct 2020 09:23:27 -0400

matrix-synapse-py3 (1.21.1) stable; urgency=medium

  [ Synapse Packaging team ]
  * New synapse release 1.21.1.

  [ Andrew Morgan ]
  * Explicitly install "test" python dependencies.

 -- Synapse Packaging team <packages@matrix.org>  Tue, 13 Oct 2020 10:24:13 +0100

matrix-synapse-py3 (1.21.0) stable; urgency=medium

  * New synapse release 1.21.0.

 -- Synapse Packaging team <packages@matrix.org>  Mon, 12 Oct 2020 15:47:44 +0100

matrix-synapse-py3 (1.20.1) stable; urgency=medium

  * New synapse release 1.20.1.

 -- Synapse Packaging team <packages@matrix.org>  Thu, 24 Sep 2020 16:25:22 +0100

matrix-synapse-py3 (1.20.0) stable; urgency=medium

  [ Synapse Packaging team ]
  * New synapse release 1.20.0.

  [ Dexter Chua ]
  * Use Type=notify in systemd service

 -- Synapse Packaging team <packages@matrix.org>  Tue, 22 Sep 2020 15:19:32 +0100

matrix-synapse-py3 (1.19.3) stable; urgency=medium

  * New synapse release 1.19.3.

 -- Synapse Packaging team <packages@matrix.org>  Fri, 18 Sep 2020 14:59:30 +0100

matrix-synapse-py3 (1.19.2) stable; urgency=medium

  * New synapse release 1.19.2.

 -- Synapse Packaging team <packages@matrix.org>  Wed, 16 Sep 2020 12:50:30 +0100

matrix-synapse-py3 (1.19.1) stable; urgency=medium

  * New synapse release 1.19.1.

 -- Synapse Packaging team <packages@matrix.org>  Thu, 27 Aug 2020 10:50:19 +0100

matrix-synapse-py3 (1.19.0) stable; urgency=medium

  [ Synapse Packaging team ]
  * New synapse release 1.19.0.

  [ Aaron Raimist ]
  * Fix outdated documentation for SYNAPSE_CACHE_FACTOR

 -- Synapse Packaging team <packages@matrix.org>  Mon, 17 Aug 2020 14:06:42 +0100

matrix-synapse-py3 (1.18.0) stable; urgency=medium

  * New synapse release 1.18.0.

 -- Synapse Packaging team <packages@matrix.org>  Thu, 30 Jul 2020 10:55:53 +0100

matrix-synapse-py3 (1.17.0) stable; urgency=medium

  * New synapse release 1.17.0.

 -- Synapse Packaging team <packages@matrix.org>  Mon, 13 Jul 2020 10:20:31 +0100

matrix-synapse-py3 (1.16.1) stable; urgency=medium

  * New synapse release 1.16.1.

 -- Synapse Packaging team <packages@matrix.org>  Fri, 10 Jul 2020 12:09:24 +0100

matrix-synapse-py3 (1.17.0rc1) stable; urgency=medium

  * New synapse release 1.17.0rc1.

 -- Synapse Packaging team <packages@matrix.org>  Thu, 09 Jul 2020 16:53:12 +0100

matrix-synapse-py3 (1.16.0) stable; urgency=medium

  * New synapse release 1.16.0.

 -- Synapse Packaging team <packages@matrix.org>  Wed, 08 Jul 2020 11:03:48 +0100

matrix-synapse-py3 (1.15.2) stable; urgency=medium

  * New synapse release 1.15.2.

 -- Synapse Packaging team <packages@matrix.org>  Thu, 02 Jul 2020 10:34:00 -0400

matrix-synapse-py3 (1.15.1) stable; urgency=medium

  * New synapse release 1.15.1.

 -- Synapse Packaging team <packages@matrix.org>  Tue, 16 Jun 2020 10:27:50 +0100

matrix-synapse-py3 (1.15.0) stable; urgency=medium

  * New synapse release 1.15.0.

 -- Synapse Packaging team <packages@matrix.org>  Thu, 11 Jun 2020 13:27:06 +0100

matrix-synapse-py3 (1.14.0) stable; urgency=medium

  * New synapse release 1.14.0.

 -- Synapse Packaging team <packages@matrix.org>  Thu, 28 May 2020 10:37:27 +0000

matrix-synapse-py3 (1.13.0) stable; urgency=medium

  [ Patrick Cloke ]
  * Add information about .well-known files to Debian installation scripts.

  [ Synapse Packaging team ]
  * New synapse release 1.13.0.

 -- Synapse Packaging team <packages@matrix.org>  Tue, 19 May 2020 09:16:56 -0400

matrix-synapse-py3 (1.12.4) stable; urgency=medium

  * New synapse release 1.12.4.

 -- Synapse Packaging team <packages@matrix.org>  Thu, 23 Apr 2020 10:58:14 -0400

matrix-synapse-py3 (1.12.3) stable; urgency=medium

  [ Richard van der Hoff ]
  * Update the Debian build scripts to handle the new installation paths
   for the support libraries introduced by Pillow 7.1.1.

  [ Synapse Packaging team ]
  * New synapse release 1.12.3.

 -- Synapse Packaging team <packages@matrix.org>  Fri, 03 Apr 2020 10:55:03 +0100

matrix-synapse-py3 (1.12.2) stable; urgency=medium

  * New synapse release 1.12.2.

 -- Synapse Packaging team <packages@matrix.org>  Mon, 02 Apr 2020 19:02:17 +0000

matrix-synapse-py3 (1.12.1) stable; urgency=medium

  * New synapse release 1.12.1.

 -- Synapse Packaging team <packages@matrix.org>  Mon, 02 Apr 2020 11:30:47 +0000

matrix-synapse-py3 (1.12.0) stable; urgency=medium

  * New synapse release 1.12.0.

 -- Synapse Packaging team <packages@matrix.org>  Mon, 23 Mar 2020 12:13:03 +0000

matrix-synapse-py3 (1.11.1) stable; urgency=medium

  * New synapse release 1.11.1.

 -- Synapse Packaging team <packages@matrix.org>  Tue, 03 Mar 2020 15:01:22 +0000

matrix-synapse-py3 (1.11.0) stable; urgency=medium

  * New synapse release 1.11.0.

 -- Synapse Packaging team <packages@matrix.org>  Fri, 21 Feb 2020 08:54:34 +0000

matrix-synapse-py3 (1.10.1) stable; urgency=medium

  * New synapse release 1.10.1.

 -- Synapse Packaging team <packages@matrix.org>  Mon, 17 Feb 2020 16:27:28 +0000

matrix-synapse-py3 (1.10.0) stable; urgency=medium

  * New synapse release 1.10.0.

 -- Synapse Packaging team <packages@matrix.org>  Wed, 12 Feb 2020 12:18:54 +0000

matrix-synapse-py3 (1.9.1) stable; urgency=medium

  * New synapse release 1.9.1.

 -- Synapse Packaging team <packages@matrix.org>  Tue, 28 Jan 2020 13:09:23 +0000

matrix-synapse-py3 (1.9.0) stable; urgency=medium

  * New synapse release 1.9.0.

 -- Synapse Packaging team <packages@matrix.org>  Thu, 23 Jan 2020 12:56:31 +0000

matrix-synapse-py3 (1.8.0) stable; urgency=medium

  [ Richard van der Hoff ]
  * Automate generation of the default log configuration file.

  [ Synapse Packaging team ]
  * New synapse release 1.8.0.

 -- Synapse Packaging team <packages@matrix.org>  Thu, 09 Jan 2020 11:39:27 +0000

matrix-synapse-py3 (1.7.3) stable; urgency=medium

  * New synapse release 1.7.3.

 -- Synapse Packaging team <packages@matrix.org>  Tue, 31 Dec 2019 10:45:04 +0000

matrix-synapse-py3 (1.7.2) stable; urgency=medium

  * New synapse release 1.7.2.

 -- Synapse Packaging team <packages@matrix.org>  Fri, 20 Dec 2019 10:56:50 +0000

matrix-synapse-py3 (1.7.1) stable; urgency=medium

  * New synapse release 1.7.1.

 -- Synapse Packaging team <packages@matrix.org>  Wed, 18 Dec 2019 09:37:59 +0000

matrix-synapse-py3 (1.7.0) stable; urgency=medium

  * New synapse release 1.7.0.

 -- Synapse Packaging team <packages@matrix.org>  Fri, 13 Dec 2019 10:19:38 +0000

matrix-synapse-py3 (1.6.1) stable; urgency=medium

  * New synapse release 1.6.1.

 -- Synapse Packaging team <packages@matrix.org>  Thu, 28 Nov 2019 11:10:40 +0000

matrix-synapse-py3 (1.6.0) stable; urgency=medium

  * New synapse release 1.6.0.

 -- Synapse Packaging team <packages@matrix.org>  Tue, 26 Nov 2019 12:15:40 +0000

matrix-synapse-py3 (1.5.1) stable; urgency=medium

  * New synapse release 1.5.1.

 -- Synapse Packaging team <packages@matrix.org>  Wed, 06 Nov 2019 10:02:14 +0000

matrix-synapse-py3 (1.5.0) stable; urgency=medium

  * New synapse release 1.5.0.

 -- Synapse Packaging team <packages@matrix.org>  Tue, 29 Oct 2019 14:28:41 +0000

matrix-synapse-py3 (1.4.1) stable; urgency=medium

  * New synapse release 1.4.1.

 -- Synapse Packaging team <packages@matrix.org>  Fri, 18 Oct 2019 10:13:27 +0100

matrix-synapse-py3 (1.4.0) stable; urgency=medium

  * New synapse release 1.4.0.

 -- Synapse Packaging team <packages@matrix.org>  Thu, 03 Oct 2019 13:22:25 +0100

matrix-synapse-py3 (1.3.1) stable; urgency=medium

  * New synapse release 1.3.1.

 -- Synapse Packaging team <packages@matrix.org>  Sat, 17 Aug 2019 09:15:49 +0100

matrix-synapse-py3 (1.3.0) stable; urgency=medium

  [ Andrew Morgan ]
  * Remove libsqlite3-dev from required build dependencies.

  [ Synapse Packaging team ]
  * New synapse release 1.3.0.

 -- Synapse Packaging team <packages@matrix.org>  Thu, 15 Aug 2019 12:04:23 +0100

matrix-synapse-py3 (1.2.0) stable; urgency=medium

  [ Amber Brown ]
  * Update logging config defaults to match API changes in Synapse.

  [ Richard van der Hoff ]
  * Add Recommends and Depends for some libraries which you probably want.

  [ Synapse Packaging team ]
  * New synapse release 1.2.0.

 -- Synapse Packaging team <packages@matrix.org>  Thu, 25 Jul 2019 14:10:07 +0100

matrix-synapse-py3 (1.1.0) stable; urgency=medium

  [ Silke Hofstra ]
  * Include systemd-python to allow logging to the systemd journal.

  [ Synapse Packaging team ]
  * New synapse release 1.1.0.

 -- Synapse Packaging team <packages@matrix.org>  Thu, 04 Jul 2019 11:43:41 +0100

matrix-synapse-py3 (1.0.0) stable; urgency=medium

  * New synapse release 1.0.0.

 -- Synapse Packaging team <packages@matrix.org>  Tue, 11 Jun 2019 17:09:53 +0100

matrix-synapse-py3 (0.99.5.2) stable; urgency=medium

  * New synapse release 0.99.5.2.

 -- Synapse Packaging team <packages@matrix.org>  Thu, 30 May 2019 16:28:07 +0100

matrix-synapse-py3 (0.99.5.1) stable; urgency=medium

  * New synapse release 0.99.5.1.

 -- Synapse Packaging team <packages@matrix.org>  Wed, 22 May 2019 16:22:24 +0000

matrix-synapse-py3 (0.99.4) stable; urgency=medium

  [ Christoph Müller ]
  * Configure the systemd units to have a log identifier of `matrix-synapse`

  [ Synapse Packaging team ]
  * New synapse release 0.99.4.

 -- Synapse Packaging team <packages@matrix.org>  Wed, 15 May 2019 13:58:08 +0100

matrix-synapse-py3 (0.99.3.2) stable; urgency=medium

  * New synapse release 0.99.3.2.

 -- Synapse Packaging team <packages@matrix.org>  Fri, 03 May 2019 18:56:20 +0100

matrix-synapse-py3 (0.99.3.1) stable; urgency=medium

  * New synapse release 0.99.3.1.

 -- Synapse Packaging team <packages@matrix.org>  Fri, 03 May 2019 16:02:43 +0100

matrix-synapse-py3 (0.99.3) stable; urgency=medium

  [ Richard van der Hoff ]
  * Fix warning during preconfiguration. (Fixes: #4819)

  [ Synapse Packaging team ]
  * New synapse release 0.99.3.

 -- Synapse Packaging team <packages@matrix.org>  Mon, 01 Apr 2019 12:48:21 +0000

matrix-synapse-py3 (0.99.2) stable; urgency=medium

  * Fix overwriting of config settings on upgrade.
  * New synapse release 0.99.2.

 -- Synapse Packaging team <packages@matrix.org>  Fri, 01 Mar 2019 10:55:08 +0000

matrix-synapse-py3 (0.99.1.1) stable; urgency=medium

  * New synapse release 0.99.1.1

 -- Synapse Packaging team <packages@matrix.org>  Thu, 14 Feb 2019 17:19:44 +0000

matrix-synapse-py3 (0.99.1) stable; urgency=medium

  [ Damjan Georgievski ]
  * Added ExecReload= in service unit file to send a HUP signal

  [ Synapse Packaging team ]
  * New synapse release 0.99.1

 -- Synapse Packaging team <packages@matrix.org>  Thu, 14 Feb 2019 14:12:26 +0000

matrix-synapse-py3 (0.99.0) stable; urgency=medium

  * New synapse release 0.99.0

 -- Synapse Packaging team <packages@matrix.org>  Tue, 5 Feb 2019 18:25:00 +0000

matrix-synapse-py3 (0.34.1.1++1) stable; urgency=medium

  * Update conflicts specifications to allow smoother transition from matrix-synapse.

 -- Synapse Packaging team <packages@matrix.org>  Sat, 12 Jan 2019 12:58:35 +0000

matrix-synapse-py3 (0.34.1.1) stable; urgency=high

  * New synapse release 0.34.1.1

 -- Synapse Packaging team <packages@matrix.org>  Thu, 10 Jan 2019 15:04:52 +0000

matrix-synapse-py3 (0.34.1+1) stable; urgency=medium

  * Remove 'Breaks: matrix-synapse-ldap3'. (matrix-synapse-py3 includes
    the matrix-synapse-ldap3 python files, which makes the
    matrix-synapse-ldap3 debian package redundant but not broken.

 -- Synapse Packaging team <packages@matrix.org>  Wed, 09 Jan 2019 15:30:00 +0000

matrix-synapse-py3 (0.34.1) stable; urgency=medium

  * New synapse release 0.34.1.
  * Update Conflicts specifications to allow installation alongside our
    matrix-synapse transitional package.

 -- Synapse Packaging team <packages@matrix.org>  Wed, 09 Jan 2019 14:52:24 +0000

matrix-synapse-py3 (0.34.0) stable; urgency=medium

  * New synapse release 0.34.0.
  * Synapse is now installed into a Python 3 virtual environment with
    up-to-date dependencies.
  * The matrix-synapse service will now be restarted when the package is
    upgraded.
    (Fixes https://github.com/matrix-org/package-synapse-debian/issues/18)

 -- Synapse packaging team <packages@matrix.org>  Wed, 19 Dec 2018 14:00:00 +0000

matrix-synapse (0.33.9-1matrix1) stretch; urgency=medium

  [ Erik Johnston ]
  * Remove dependency on python-pydenticon

  [ Richard van der Hoff ]
  * New upstream version 0.33.9
  * Refresh patches for 0.33.9

 -- Richard van der Hoff <richard@matrix.org>  Tue, 20 Nov 2018 10:26:05 +0000

matrix-synapse (0.33.8-1) stretch; urgency=medium

  * New upstream version 0.33.8

 -- Erik Johnston <erik@matrix.org>  Thu, 01 Nov 2018 14:33:26 +0000

matrix-synapse (0.33.7-1matrix1) stretch; urgency=medium

  * New upstream version 0.33.7

 -- Richard van der Hoff <richard@matrix.org>  Thu, 18 Oct 2018 16:18:26 +0100

matrix-synapse (0.33.6-1matrix1) stretch; urgency=medium

  * Imported Upstream version 0.33.6
  * Remove redundant explicit dep on python-bcrypt
  * Run the tests during build
  * Add dependency on python-attr 16.0
  * Refresh patches for 0.33.6

 -- Richard van der Hoff <richard@matrix.org>  Thu, 04 Oct 2018 14:40:29 +0100

matrix-synapse (0.33.5.1-1matrix1) stretch; urgency=medium

  * Imported Upstream version 0.33.5.1

 -- Richard van der Hoff <richard@matrix.org>  Mon, 24 Sep 2018 18:20:51 +0100

matrix-synapse (0.33.5-1matrix1) stretch; urgency=medium

  * Imported Upstream version 0.33.5

 -- Richard van der Hoff <richard@matrix.org>  Mon, 24 Sep 2018 16:06:23 +0100

matrix-synapse (0.33.4-1mx1) stretch; urgency=medium

  * Imported Upstream version 0.33.4
  * Avoid telling people to install packages with pip
    (fixes https://github.com/matrix-org/synapse/issues/3743)

 -- Richard van der Hoff <richard@matrix.org>  Fri, 07 Sep 2018 14:06:17 +0100

matrix-synapse (0.33.3.1-1mx1) stretch; urgency=critical

  [ Richard van der Hoff ]
  * Imported Upstream version 0.33.3.1

 -- Richard van der Hoff <richard@matrix.org>  Thu, 06 Sep 2018 11:20:37 +0100

matrix-synapse (0.33.3-2) stretch; urgency=medium

  * We now require python-twisted 17.1.0 or later
  * Add recommendations for python-psycopg2 and python-lxml

 -- Richard van der Hoff <richard@matrix.org>  Thu, 23 Aug 2018 19:04:08 +0100

matrix-synapse (0.33.3-1) jessie; urgency=medium

  * New upstream version 0.33.3

 -- Richard van der Hoff <richard@matrix.org>  Wed, 22 Aug 2018 14:50:30 +0100

matrix-synapse (0.33.2-1) jessie; urgency=medium

  * New upstream version 0.33.2

 -- Richard van der Hoff <richard@matrix.org>  Thu, 09 Aug 2018 15:40:42 +0100

matrix-synapse (0.33.1-1) jessie; urgency=medium

  * New upstream version 0.33.1

 -- Erik Johnston <erik@matrix.org>  Thu, 02 Aug 2018 15:52:19 +0100

matrix-synapse (0.33.0-1) jessie; urgency=medium

  * New upstream version 0.33.0

 -- Richard van der Hoff <richard@matrix.org>  Thu, 19 Jul 2018 13:38:41 +0100

matrix-synapse (0.32.1-1) jessie; urgency=medium

  * New upstream version 0.32.1

 -- Richard van der Hoff <richard@matrix.org>  Fri, 06 Jul 2018 17:16:29 +0100

matrix-synapse (0.32.0-1) jessie; urgency=medium

  * New upstream version 0.32.0

 -- Erik Johnston <erik@matrix.org>  Fri, 06 Jul 2018 15:34:06 +0100

matrix-synapse (0.31.2-1) jessie; urgency=high

  * New upstream version 0.31.2

 -- Richard van der Hoff <richard@matrix.org>  Thu, 14 Jun 2018 16:49:07 +0100

matrix-synapse (0.31.1-1) jessie; urgency=medium

  * New upstream version 0.31.1
  * Require python-prometheus-client >= 0.0.14

 -- Richard van der Hoff <richard@matrix.org>  Fri, 08 Jun 2018 16:11:55 +0100

matrix-synapse (0.31.0-1) jessie; urgency=medium

  * New upstream version 0.31.0

 -- Richard van der Hoff <richard@matrix.org>  Wed, 06 Jun 2018 17:23:10 +0100

matrix-synapse (0.30.0-1) jessie; urgency=medium

  [ Michael Kaye ]
  * update homeserver.yaml to be somewhat more modern.

  [ Erik Johnston ]
  * New upstream version 0.30.0

 -- Erik Johnston <erik@matrix.org>  Thu, 24 May 2018 16:43:16 +0100

matrix-synapse (0.29.0-1) jessie; urgency=medium

  * New upstream version 0.29.0

 -- Erik Johnston <erik@matrix.org>  Wed, 16 May 2018 17:43:06 +0100

matrix-synapse (0.28.1-1) jessie; urgency=medium

  * New upstream version 0.28.1

 -- Erik Johnston <erik@matrix.org>  Tue, 01 May 2018 19:21:39 +0100

matrix-synapse (0.28.0-1) jessie; urgency=medium

  * New upstream 0.28.0

 -- Erik Johnston <erik@matrix.org>  Fri, 27 Apr 2018 13:15:49 +0100

matrix-synapse (0.27.4-1) jessie; urgency=medium

  * Bump canonicaljson version
  * New upstream 0.27.4

 -- Erik Johnston <erik@matrix.org>  Fri, 13 Apr 2018 13:37:47 +0100

matrix-synapse (0.27.3-1) jessie; urgency=medium

  * Report stats should default to off
  * Refresh patches
  * New upstream 0.27.3

 -- Erik Johnston <erik@matrix.org>  Wed, 11 Apr 2018 11:43:47 +0100

matrix-synapse (0.27.2-1) jessie; urgency=medium

  * New upstream version 0.27.2

 -- Erik Johnston <erik@matrix.org>  Mon, 26 Mar 2018 16:41:57 +0100

matrix-synapse (0.27.1-1) jessie; urgency=medium

  * New upstream version 0.27.1

 -- Erik Johnston <erik@matrix.org>  Mon, 26 Mar 2018 16:22:03 +0100

matrix-synapse (0.27.0-2) jessie; urgency=medium

  * Fix bcrypt dependency

 -- Erik Johnston <erik@matrix.org>  Mon, 26 Mar 2018 16:00:26 +0100

matrix-synapse (0.27.0-1) jessie; urgency=medium

  * New upstream version 0.27.0

 -- Erik Johnston <erik@matrix.org>  Mon, 26 Mar 2018 15:07:52 +0100

matrix-synapse (0.26.1-1) jessie; urgency=medium

  * Ignore RC
  * New upstream version 0.26.1

 -- Erik Johnston <erik@matrix.org>  Fri, 16 Mar 2018 00:40:08 +0000

matrix-synapse (0.26.0-1) jessie; urgency=medium

  [ Richard van der Hoff ]
  * Remove `level` for `file` log handler

  [ Erik Johnston ]

 -- Erik Johnston <erik@matrix.org>  Fri, 05 Jan 2018 11:21:26 +0000

matrix-synapse (0.25.1-1) jessie; urgency=medium

  * New upstream version 0.25.1

 -- Erik Johnston <erik@matrix.org>  Mon, 20 Nov 2017 10:05:37 +0000

matrix-synapse (0.25.0-1) jessie; urgency=medium

  * New upstream version 0.25.0

 -- Erik Johnston <erik@matrix.org>  Wed, 15 Nov 2017 11:36:32 +0000

matrix-synapse (0.24.1-1) jessie; urgency=medium

  * New upstream version 0.24.1

 -- Erik Johnston <erik@matrix.org>  Tue, 24 Oct 2017 15:05:03 +0100

matrix-synapse (0.24.0-1) jessie; urgency=medium

  * New upstream version 0.24.0

 -- Erik Johnston <erik@matrix.org>  Mon, 23 Oct 2017 14:11:46 +0100

matrix-synapse (0.23.1-1) xenial; urgency=medium

  * Imported upstream version 0.23.1

 -- Erik Johnston <erikj@matrix.org>  Thu, 05 Oct 2017 15:28:25 +0100

matrix-synapse (0.23.0-1) jessie; urgency=medium

  * Fix patch after refactor
  * Add patch to remove requirement on affinity package
  * refresh webclient patch

 -- Erik Johnston <erikj@matrix.org>  Mon, 02 Oct 2017 15:34:57 +0100

matrix-synapse (0.22.1-1) jessie; urgency=medium

  * Imported Upstream version 0.22.1

 -- Erik Johnston <erikj@matrix.org>  Thu, 06 Jul 2017 18:14:13 +0100

matrix-synapse (0.22.0-1) jessie; urgency=medium

  * Imported upstream version 0.22.0

 -- Erik Johnston <erikj@matrix.org>  Thu, 06 Jul 2017 10:47:45 +0100

matrix-synapse (0.21.1-1) jessie; urgency=medium

  * Imported upstream version 0.21.1

 -- Erik Johnston <erikj@matrix.org>  Thu, 15 Jun 2017 13:31:13 +0100

matrix-synapse (0.21.0-1) jessie; urgency=medium

  * Imported upstream version 0.21.0
  * Update patches

 -- Erik Johnston <erikj@matrix.org>  Thu, 18 May 2017 14:16:54 +0100

matrix-synapse (0.20.0-2) jessie; urgency=medium

  * Depend on python-jsonschema

 -- Erik Johnston <erikj@matrix.org>  Wed, 12 Apr 2017 10:41:46 +0100

matrix-synapse (0.20.0-1) jessie; urgency=medium

  * Imported upstream version 0.20.0

 -- Erik Johnston <erikj@matrix.org>  Tue, 11 Apr 2017 12:58:26 +0100

matrix-synapse (0.19.3-1) jessie; urgency=medium

  * Imported upstream version 0.19.3

 -- Erik Johnston <erikj@matrix.org>  Tue, 21 Mar 2017 13:45:41 +0000

matrix-synapse (0.19.2-1) jessie; urgency=medium

  [ Sunil Mohan Adapa ]
  * Bump standards version to 3.9.8
  * Add debian/copyright file
  * Don't ignore errors in debian/config
  * Reformat depenedencies in debian/control
  * Internationalize strings in template file
  * Update package description
  * Add lsb-base as dependency
  * Update questions for debconf style
  * Add man pages for all binaries

  [ Erik Johnston ]
  * Imported upstream version 0.19.2

 -- Erik Johnston <erikj@matrix.org>  Tue, 21 Feb 2017 13:55:00 +0000

matrix-synapse (0.19.1-1) jessie; urgency=medium

  * Imported upstream version 0.19.1

 -- Erik Johnston <erikj@matrix.org>  Thu, 09 Feb 2017 11:53:27 +0000

matrix-synapse (0.19.0-1) jessie; urgency=medium

  This build requires python-twisted 0.19.0, which may need to be installed
  from backports.

  [ Bryce Chidester ]
  * Add EnvironmentFile to the systemd service
  * Create matrix-synapse.default

  [ Erik Johnston ]
  * Imported upstream version 0.19.0

 -- Erik Johnston <erikj@matrix.org>  Sat, 04 Feb 2017 09:58:29 +0000

matrix-synapse (0.18.7-1) trusty; urgency=medium

  * Imported Upstream version 0.18.4

 -- Erik Johnston <erikj@matrix.org>  Mon, 09 Jan 2017 15:10:21 +0000

matrix-synapse (0.18.5-1) trusty; urgency=medium

  * Imported Upstream version 0.18.5

 -- Erik Johnston <erikj@matrix.org>  Fri, 16 Dec 2016 10:51:59 +0000

matrix-synapse (0.18.4-1) trusty; urgency=medium

  * Imported Upstream version 0.18.4

 -- Erik Johnston <erikj@matrix.org>  Tue, 22 Nov 2016 10:33:41 +0000

matrix-synapse (0.18.3-1) trusty; urgency=medium

  * Imported Upstream version 0.18.3
  * Remove upstreamed ldap3 patch

 -- Erik Johnston <erikj@matrix.org>  Tue, 08 Nov 2016 15:01:49 +0000

matrix-synapse (0.18.2-2) trusty; urgency=high

  * Patch ldap3 support to workaround differences in python-ldap3 0.9,
    bug allowed unauthorized logins if ldap3 0.9 was used.

 -- Erik Johnston <erikj@matrix.org>  Tue, 08 Nov 2016 13:48:09 +0000

matrix-synapse (0.18.2-1) trusty; urgency=medium

  * Imported Upstream version 0.18.2

 -- Erik Johnston <erikj@matrix.org>  Tue, 01 Nov 2016 13:30:45 +0000

matrix-synapse (0.18.1-1) trusty; urgency=medium

  * Imported Upstream version 0.18.1

 -- Erik Johnston <erikj@matrix.org>  Wed, 05 Oct 2016 14:52:53 +0100

matrix-synapse (0.18.0-1) trusty; urgency=medium

  * Imported Upstream version 0.18.0

 -- Erik Johnston <erikj@matrix.org>  Mon, 19 Sep 2016 17:38:48 +0100

matrix-synapse (0.17.3-1) trusty; urgency=medium

  * Imported Upstream version 0.17.3

 -- Erik Johnston <erikj@matrix.org>  Fri, 09 Sep 2016 11:18:18 +0100

matrix-synapse (0.17.2-1) trusty; urgency=medium

  * Imported Upstream version 0.17.2

 -- Erik Johnston <erikj@matrix.org>  Thu, 08 Sep 2016 15:37:14 +0100

matrix-synapse (0.17.1-1) trusty; urgency=medium

  * Imported Upstream version 0.17.1

 -- Erik Johnston <erikj@matrix.org>  Wed, 24 Aug 2016 15:11:29 +0100

matrix-synapse (0.17.0-1) trusty; urgency=medium

  * Imported Upstream version 0.17.0

 -- Erik Johnston <erikj@matrix.org>  Mon, 08 Aug 2016 13:56:15 +0100

matrix-synapse (0.16.1-r1-1) trusty; urgency=medium

  * Imported Upstream version 0.16.1-r1

 -- Erik Johnston <erikj@matrix.org>  Fri, 08 Jul 2016 16:47:35 +0100

matrix-synapse (0.16.1-2) trusty; urgency=critical

  * Apply security patch

 -- Erik Johnston <erikj@matrix.org>  Fri, 08 Jul 2016 11:05:27 +0100

matrix-synapse (0.16.1-1) trusty; urgency=medium

  * New upstream release

 -- Erik Johnston <erikj@matrix.org>  Tue, 21 Jun 2016 14:56:48 +0100

matrix-synapse (0.16.0-3) trusty; urgency=medium

  * Don't require strict nacl==0.3.0 requirement

 -- Erik Johnston <erikj@matrix.org>  Mon, 20 Jun 2016 13:24:22 +0100

matrix-synapse (0.16.0-2) trusty; urgency=medium

  * Also change the permissions of /etc/matrix-synapse
  * Add apt webclient instructions
  * Fix up patches
  * Update default homeserver.yaml
  * Add patch

 -- Erik Johnston <erikj@matrix.org>  Fri, 10 Jun 2016 14:06:20 +0100

matrix-synapse (0.16.0-1) trusty; urgency=medium

  [ David A Roberts ]
  * systemd

  [ Erik Johnston ]
  * Fixup postinst and matrix-synapse.service
  * Handle email optional deps
  * New upstream release

 -- Erik Johnston <erikj@matrix.org>  Thu, 09 Jun 2016 16:17:01 +0100

matrix-synapse (0.14.0-1) trusty; urgency=medium

  * Remove saml2 module requirements

 -- Erik Johnston <erikj@matrix.org>  Wed, 30 Mar 2016 14:31:17 +0100

matrix-synapse (0.13.3-1) trusty; urgency=medium

  * New upstream release

 -- Erik Johnston <erikj@matrix.org>  Thu, 11 Feb 2016 16:35:39 +0000

matrix-synapse (0.13.2-1) trusty; urgency=medium

  * New upstream release

 -- Erik Johnston <erikj@matrix.org>  Thu, 11 Feb 2016 11:01:16 +0000

matrix-synapse (0.13.0-1) trusty; urgency=medium

  * New upstream release

 -- Erik Johnston <erikj@matrix.org>  Wed, 10 Feb 2016 16:34:39 +0000

matrix-synapse (0.12.0-2) trusty; urgency=medium

  * Don't default `registerion_shared_secret` config option

 -- Erik Johnston <erikj@matrix.org>  Wed, 06 Jan 2016 16:34:02 +0000

matrix-synapse (0.12.0-1) stable; urgency=medium

  * Imported Upstream version 0.12.0

 -- Mark Haines <mark@matrix.org>  Mon, 04 Jan 2016 15:38:33 +0000

matrix-synapse (0.11.1-1) unstable; urgency=medium

  * Imported Upstream version 0.11.1

 -- Erik Johnston <erikj@matrix.org>  Fri, 20 Nov 2015 17:56:52 +0000

matrix-synapse (0.11.0-r2-1) stable; urgency=medium

  * Imported Upstream version 0.11.0-r2
  * Add gbp.conf

 -- Erik Johnston <erikj@matrix.org>  Thu, 19 Nov 2015 13:52:36 +0000

matrix-synapse (0.11.0-1) wheezy; urgency=medium

  * Fix dependencies.

 -- Erik Johnston <erikj@matrix.org>  Tue, 17 Nov 2015 16:28:06 +0000

matrix-synapse (0.11.0-0) wheezy; urgency=medium

  * New upstream release

 -- Erik Johnston <erikj@matrix.org>  Tue, 17 Nov 2015 16:03:01 +0000

matrix-synapse (0.10.0-2) wheezy; urgency=medium

  * Rebuild for wheezy.

 -- Erik Johnston <erikj@matrix.org>  Fri, 04 Sep 2015 14:21:03 +0100

matrix-synapse (0.10.0-1) trusty; urgency=medium

  * New upstream release

 -- Erik Johnston <erikj@matrix.org>  Thu, 03 Sep 2015 10:08:34 +0100

matrix-synapse (0.10.0~rc6-3) trusty; urgency=medium

  * Create log directory.

 -- Erik Johnston <erikj@matrix.org>  Wed, 02 Sep 2015 17:49:07 +0100

matrix-synapse (0.10.0~rc6-2) trusty; urgency=medium

  * Add patch to work around upstream bug in config directory handling.

 -- Erik Johnston <erikj@matrix.org>  Wed, 02 Sep 2015 17:42:42 +0100

matrix-synapse (0.10.0~rc6-1) trusty; urgency=medium

  * New upstream release

 -- Erik Johnston <erikj@matrix.org>  Wed, 02 Sep 2015 17:21:21 +0100

matrix-synapse (0.10.0~rc5-3) trusty; urgency=medium

  * Update init script to work.

 -- Erik Johnston <erikj@matrix.org>  Fri, 28 Aug 2015 10:51:56 +0100

matrix-synapse (0.10.0~rc5-2) trusty; urgency=medium

  * Fix where python files are installed.

 -- Erik Johnston <erikj@matrix.org>  Thu, 27 Aug 2015 11:55:39 +0100

matrix-synapse (0.10.0~rc5-1) trusty; urgency=medium

  * New upstream release

 -- Erik Johnston <erikj@matrix.org>  Thu, 27 Aug 2015 11:26:54 +0100

matrix-synapse (0.10.0~rc4-1) trusty; urgency=medium

  * New upstream version.

 -- Erik Johnston <erikj@matrix.org>  Thu, 27 Aug 2015 10:29:31 +0100

matrix-synapse (0.10.0~rc3-7) trusty; urgency=medium

  * Add debian/watch

 -- Erik Johnston <erikj@matrix.org>  Wed, 26 Aug 2015 17:57:08 +0100

matrix-synapse (0.10.0~rc3-6) trusty; urgency=medium

  * Deps.

 -- Erik Johnston <erikj@matrix.org>  Wed, 26 Aug 2015 17:07:13 +0100

matrix-synapse (0.10.0~rc3-5) trusty; urgency=medium

  * Deps.

 -- Erik Johnston <erikj@matrix.org>  Wed, 26 Aug 2015 16:18:02 +0100

matrix-synapse (0.10.0~rc3-4) trusty; urgency=medium

  * More deps.

 -- Erik Johnston <erikj@matrix.org>  Wed, 26 Aug 2015 14:09:27 +0100

matrix-synapse (0.10.0~rc3-3) trusty; urgency=medium

  * Update deps.

 -- Erik Johnston <erikj@matrix.org>  Wed, 26 Aug 2015 13:49:20 +0100

matrix-synapse (0.10.0~rc3-2) trusty; urgency=medium

  * Add more deps.

 -- Erik Johnston <erikj@matrix.org>  Wed, 26 Aug 2015 13:25:45 +0100

matrix-synapse (0.10.0~rc3-1) trusty; urgency=medium

  * New upstream release

 -- Erik Johnston <erikj@matrix.org>  Tue, 25 Aug 2015 17:52:33 +0100

matrix-synapse (0.9.3-1~trusty1) trusty; urgency=medium

  * Rebuild for trusty.

 -- Erik Johnston <erikj@matrix.org>  Thu, 20 Aug 2015 15:05:43 +0100

matrix-synapse (0.9.3-1) wheezy; urgency=medium

  * New upstream release
  * Create a user, "matrix-synapse", to run as
  * Log to /var/log/matrix-synapse/ directory
  * Override the way synapse looks for the angular SDK (syweb) so it finds the
    packaged one

 -- Paul "LeoNerd" Evans <paul@matrix.org>  Fri, 07 Aug 2015 15:32:12 +0100

matrix-synapse (0.9.2-2) wheezy; urgency=medium

  * Supply a default config file
  * Create directory in /var/lib
  * Use debconf to ask the user for the server name at installation time

 -- Paul "LeoNerd" Evans <paul@matrix.org>  Thu, 06 Aug 2015 15:28:00 +0100

matrix-synapse (0.9.2-1) wheezy; urgency=low

  * source package automatically created by stdeb 0.8.2

 -- Paul "LeoNerd" Evans <paul@matrix.org>  Fri, 12 Jun 2015 14:32:03 +0100<|MERGE_RESOLUTION|>--- conflicted
+++ resolved
@@ -1,16 +1,14 @@
-<<<<<<< HEAD
 matrix-synapse-py3 (1.39.0ubuntu1) UNRELEASED; urgency=medium
 
   * Drop backwards-compatibility code that was required to support Ubuntu Xenial.
 
  -- Richard van der Hoff <richard@matrix.org>  Tue, 20 Jul 2021 00:10:03 +0100
-=======
+
 matrix-synapse-py3 (1.39.0~rc3) stable; urgency=medium
 
   * New synapse release 1.39.0~rc3.
 
  -- Synapse Packaging team <packages@matrix.org>  Wed, 28 Jul 2021 13:30:58 +0100
->>>>>>> 2254e679
 
 matrix-synapse-py3 (1.38.1) stable; urgency=medium
 
