# -*- coding: utf-8 -*-
# Copyright 2015, 2016 OpenMarket Ltd
# Copyright 2017 New Vector Ltd
#
# Licensed under the Apache License, Version 2.0 (the "License");
# you may not use this file except in compliance with the License.
# You may obtain a copy of the License at
#
#     http://www.apache.org/licenses/LICENSE-2.0
#
# Unless required by applicable law or agreed to in writing, software
# distributed under the License is distributed on an "AS IS" BASIS,
# WITHOUT WARRANTIES OR CONDITIONS OF ANY KIND, either express or implied.
# See the License for the specific language governing permissions and
# limitations under the License.
import logging
import urllib.parse
from typing import TYPE_CHECKING, Any, Dict, Iterable, Union

from prometheus_client import Counter

from twisted.internet.error import AlreadyCalled, AlreadyCancelled

from synapse.api.constants import EventTypes
from synapse.events import EventBase
from synapse.logging import opentracing
from synapse.metrics.background_process_metrics import run_as_background_process
from synapse.push import Pusher, PusherConfigException
from synapse.types import RoomStreamToken

from . import push_rule_evaluator, push_tools

if TYPE_CHECKING:
    from synapse.app.homeserver import HomeServer

logger = logging.getLogger(__name__)

http_push_processed_counter = Counter(
    "synapse_http_httppusher_http_pushes_processed",
    "Number of push notifications successfully sent",
)

http_push_failed_counter = Counter(
    "synapse_http_httppusher_http_pushes_failed",
    "Number of push notifications which failed",
)

http_badges_processed_counter = Counter(
    "synapse_http_httppusher_badge_updates_processed",
    "Number of badge updates successfully sent",
)

http_badges_failed_counter = Counter(
    "synapse_http_httppusher_badge_updates_failed",
    "Number of badge updates which failed",
)


class HttpPusher(Pusher):
    INITIAL_BACKOFF_SEC = 1  # in seconds because that's what Twisted takes
    MAX_BACKOFF_SEC = 60 * 60

    # This one's in ms because we compare it against the clock
    GIVE_UP_AFTER_MS = 24 * 60 * 60 * 1000

    def __init__(self, hs: "HomeServer", pusherdict: Dict[str, Any]):
        super().__init__(hs, pusherdict)
        self.storage = self.hs.get_storage()
        self.app_display_name = pusherdict["app_display_name"]
        self.device_display_name = pusherdict["device_display_name"]
        self.pushkey_ts = pusherdict["ts"]
        self.data = pusherdict["data"]
        self.last_stream_ordering = pusherdict["last_stream_ordering"]
        self.backoff_delay = HttpPusher.INITIAL_BACKOFF_SEC
        self.failing_since = pusherdict["failing_since"]
        self.timed_call = None
        self._is_processing = False
        self._group_unread_count_by_room = hs.config.push_group_unread_count_by_room

        if "data" not in pusherdict:
            raise PusherConfigException("No 'data' key for HTTP pusher")
        self.data = pusherdict["data"]

        self.name = "%s/%s/%s" % (
            pusherdict["user_name"],
            pusherdict["app_id"],
            pusherdict["pushkey"],
        )

        if self.data is None:
            raise PusherConfigException("data can not be null for HTTP pusher")

        # Validate that there's a URL and it is of the proper form.
        if "url" not in self.data:
            raise PusherConfigException("'url' required in data for HTTP pusher")
<<<<<<< HEAD
        self.url = self.data["url"]
=======

        url = self.data["url"]
        if not isinstance(url, str):
            raise PusherConfigException("'url' must be a string")
        url_parts = urllib.parse.urlparse(url)
        # Note that the specification also says the scheme must be HTTPS, but
        # it isn't up to the homeserver to verify that.
        if url_parts.path != "/_matrix/push/v1/notify":
            raise PusherConfigException(
                "'url' must have a path of '/_matrix/push/v1/notify'"
            )

        self.url = url
>>>>>>> cf7d3c90
        self.http_client = hs.get_proxied_blacklisted_http_client()
        self.data_minus_url = {}
        self.data_minus_url.update(self.data)
        del self.data_minus_url["url"]

    def on_started(self, should_check_for_notifs: bool) -> None:
        """Called when this pusher has been started.

        Args:
            should_check_for_notifs: Whether we should immediately
                check for push to send. Set to False only if it's known there
                is nothing to send
        """
        if should_check_for_notifs:
            self._start_processing()

    def on_new_notifications(self, max_token: RoomStreamToken) -> None:
        # We just use the minimum stream ordering and ignore the vector clock
        # component. This is safe to do as long as we *always* ignore the vector
        # clock components.
        max_stream_ordering = max_token.stream

        self.max_stream_ordering = max(
            max_stream_ordering, self.max_stream_ordering or 0
        )
        self._start_processing()

    def on_new_receipts(self, min_stream_id: int, max_stream_id: int) -> None:
        # Note that the min here shouldn't be relied upon to be accurate.

        # We could check the receipts are actually m.read receipts here,
        # but currently that's the only type of receipt anyway...
        run_as_background_process("http_pusher.on_new_receipts", self._update_badge)

    async def _update_badge(self) -> None:
        # XXX as per https://github.com/matrix-org/matrix-doc/issues/2627, this seems
        # to be largely redundant. perhaps we can remove it.
        badge = await push_tools.get_badge_count(
            self.hs.get_datastore(),
            self.user_id,
            group_by_room=self._group_unread_count_by_room,
        )
        await self._send_badge(badge)

    def on_timer(self) -> None:
        self._start_processing()

    def on_stop(self) -> None:
        if self.timed_call:
            try:
                self.timed_call.cancel()
            except (AlreadyCalled, AlreadyCancelled):
                pass
            self.timed_call = None

    def _start_processing(self) -> None:
        if self._is_processing:
            return

        run_as_background_process("httppush.process", self._process)

    async def _process(self) -> None:
        # we should never get here if we are already processing
        assert not self._is_processing

        try:
            self._is_processing = True
            # if the max ordering changes while we're running _unsafe_process,
            # call it again, and so on until we've caught up.
            while True:
                starting_max_ordering = self.max_stream_ordering
                try:
                    await self._unsafe_process()
                except Exception:
                    logger.exception("Exception processing notifs")
                if self.max_stream_ordering == starting_max_ordering:
                    break
        finally:
            self._is_processing = False

    async def _unsafe_process(self) -> None:
        """
        Looks for unset notifications and dispatch them, in order
        Never call this directly: use _process which will only allow this to
        run once per pusher.
        """

        fn = self.store.get_unread_push_actions_for_user_in_range_for_http
        assert self.max_stream_ordering is not None
        unprocessed = await fn(
            self.user_id, self.last_stream_ordering, self.max_stream_ordering
        )

        logger.info(
            "Processing %i unprocessed push actions for %s starting at "
            "stream_ordering %s",
            len(unprocessed),
            self.name,
            self.last_stream_ordering,
        )

        for push_action in unprocessed:
            with opentracing.start_active_span(
                "http-push",
                tags={
                    "authenticated_entity": self.user_id,
                    "event_id": push_action["event_id"],
                    "app_id": self.app_id,
                    "app_display_name": self.app_display_name,
                },
            ):
                processed = await self._process_one(push_action)

            if processed:
                http_push_processed_counter.inc()
                self.backoff_delay = HttpPusher.INITIAL_BACKOFF_SEC
                self.last_stream_ordering = push_action["stream_ordering"]
                pusher_still_exists = await self.store.update_pusher_last_stream_ordering_and_success(
                    self.app_id,
                    self.pushkey,
                    self.user_id,
                    self.last_stream_ordering,
                    self.clock.time_msec(),
                )
                if not pusher_still_exists:
                    # The pusher has been deleted while we were processing, so
                    # lets just stop and return.
                    self.on_stop()
                    return

                if self.failing_since:
                    self.failing_since = None
                    await self.store.update_pusher_failing_since(
                        self.app_id, self.pushkey, self.user_id, self.failing_since
                    )
            else:
                http_push_failed_counter.inc()
                if not self.failing_since:
                    self.failing_since = self.clock.time_msec()
                    await self.store.update_pusher_failing_since(
                        self.app_id, self.pushkey, self.user_id, self.failing_since
                    )

                if (
                    self.failing_since
                    and self.failing_since
                    < self.clock.time_msec() - HttpPusher.GIVE_UP_AFTER_MS
                ):
                    # we really only give up so that if the URL gets
                    # fixed, we don't suddenly deliver a load
                    # of old notifications.
                    logger.warning(
                        "Giving up on a notification to user %s, pushkey %s",
                        self.user_id,
                        self.pushkey,
                    )
                    self.backoff_delay = HttpPusher.INITIAL_BACKOFF_SEC
                    self.last_stream_ordering = push_action["stream_ordering"]
                    await self.store.update_pusher_last_stream_ordering(
                        self.app_id,
                        self.pushkey,
                        self.user_id,
                        self.last_stream_ordering,
                    )

                    self.failing_since = None
                    await self.store.update_pusher_failing_since(
                        self.app_id, self.pushkey, self.user_id, self.failing_since
                    )
                else:
                    logger.info("Push failed: delaying for %ds", self.backoff_delay)
                    self.timed_call = self.hs.get_reactor().callLater(
                        self.backoff_delay, self.on_timer
                    )
                    self.backoff_delay = min(
                        self.backoff_delay * 2, self.MAX_BACKOFF_SEC
                    )
                    break

    async def _process_one(self, push_action: dict) -> bool:
        if "notify" not in push_action["actions"]:
            return True

        tweaks = push_rule_evaluator.tweaks_for_actions(push_action["actions"])
        badge = await push_tools.get_badge_count(
            self.hs.get_datastore(),
            self.user_id,
            group_by_room=self._group_unread_count_by_room,
        )

        event = await self.store.get_event(push_action["event_id"], allow_none=True)
        if event is None:
            return True  # It's been redacted
        rejected = await self.dispatch_push(event, tweaks, badge)
        if rejected is False:
            return False

        if isinstance(rejected, list) or isinstance(rejected, tuple):
            for pk in rejected:
                if pk != self.pushkey:
                    # for sanity, we only remove the pushkey if it
                    # was the one we actually sent...
                    logger.warning(
                        ("Ignoring rejected pushkey %s because we didn't send it"), pk,
                    )
                else:
                    logger.info("Pushkey %s was rejected: removing", pk)
                    await self.hs.remove_pusher(self.app_id, pk, self.user_id)
        return True

    async def _build_notification_dict(
        self, event: EventBase, tweaks: Dict[str, bool], badge: int
    ) -> Dict[str, Any]:
        priority = "low"
        if (
            event.type == EventTypes.Encrypted
            or tweaks.get("highlight")
            or tweaks.get("sound")
        ):
            # HACK send our push as high priority only if it generates a sound, highlight
            #  or may do so (i.e. is encrypted so has unknown effects).
            priority = "high"

        if self.data.get("format") == "event_id_only":
            d = {
                "notification": {
                    "event_id": event.event_id,
                    "room_id": event.room_id,
                    "counts": {"unread": badge},
                    "prio": priority,
                    "devices": [
                        {
                            "app_id": self.app_id,
                            "pushkey": self.pushkey,
                            "pushkey_ts": int(self.pushkey_ts / 1000),
                            "data": self.data_minus_url,
                        }
                    ],
                }
            }
            return d

        ctx = await push_tools.get_context_for_event(self.storage, event, self.user_id)

        d = {
            "notification": {
                "id": event.event_id,  # deprecated: remove soon
                "event_id": event.event_id,
                "room_id": event.room_id,
                "type": event.type,
                "sender": event.user_id,
                "prio": priority,
                "counts": {
                    "unread": badge,
                    # 'missed_calls': 2
                },
                "devices": [
                    {
                        "app_id": self.app_id,
                        "pushkey": self.pushkey,
                        "pushkey_ts": int(self.pushkey_ts / 1000),
                        "data": self.data_minus_url,
                        "tweaks": tweaks,
                    }
                ],
            }
        }
        if event.type == "m.room.member" and event.is_state():
            d["notification"]["membership"] = event.content["membership"]
            d["notification"]["user_is_target"] = event.state_key == self.user_id
        if self.hs.config.push_include_content and event.content:
            d["notification"]["content"] = event.content

        # We no longer send aliases separately, instead, we send the human
        # readable name of the room, which may be an alias.
        if "sender_display_name" in ctx and len(ctx["sender_display_name"]) > 0:
            d["notification"]["sender_display_name"] = ctx["sender_display_name"]
        if "name" in ctx and len(ctx["name"]) > 0:
            d["notification"]["room_name"] = ctx["name"]

        return d

    async def dispatch_push(
        self, event: EventBase, tweaks: Dict[str, bool], badge: int
    ) -> Union[bool, Iterable[str]]:
        notification_dict = await self._build_notification_dict(event, tweaks, badge)
        if not notification_dict:
            return []
        try:
            resp = await self.http_client.post_json_get_json(
                self.url, notification_dict
            )
        except Exception as e:
            logger.warning(
                "Failed to push event %s to %s: %s %s",
                event.event_id,
                self.name,
                type(e),
                e,
            )
            return False
        rejected = []
        if "rejected" in resp:
            rejected = resp["rejected"]
        return rejected

    async def _send_badge(self, badge):
        """
        Args:
            badge (int): number of unread messages
        """
        logger.debug("Sending updated badge count %d to %s", badge, self.name)
        d = {
            "notification": {
                "id": "",
                "type": None,
                "sender": "",
                "counts": {"unread": badge},
                "devices": [
                    {
                        "app_id": self.app_id,
                        "pushkey": self.pushkey,
                        "pushkey_ts": int(self.pushkey_ts / 1000),
                        "data": self.data_minus_url,
                    }
                ],
            }
        }
        try:
            await self.http_client.post_json_get_json(self.url, d)
            http_badges_processed_counter.inc()
        except Exception as e:
            logger.warning(
                "Failed to send badge count to %s: %s %s", self.name, type(e), e
            )
            http_badges_failed_counter.inc()<|MERGE_RESOLUTION|>--- conflicted
+++ resolved
@@ -93,9 +93,6 @@
         # Validate that there's a URL and it is of the proper form.
         if "url" not in self.data:
             raise PusherConfigException("'url' required in data for HTTP pusher")
-<<<<<<< HEAD
-        self.url = self.data["url"]
-=======
 
         url = self.data["url"]
         if not isinstance(url, str):
@@ -109,7 +106,6 @@
             )
 
         self.url = url
->>>>>>> cf7d3c90
         self.http_client = hs.get_proxied_blacklisted_http_client()
         self.data_minus_url = {}
         self.data_minus_url.update(self.data)
