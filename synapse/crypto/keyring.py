# -*- coding: utf-8 -*-
# Copyright 2014, 2015 OpenMarket Ltd
#
# Licensed under the Apache License, Version 2.0 (the "License");
# you may not use this file except in compliance with the License.
# You may obtain a copy of the License at
#
#     http://www.apache.org/licenses/LICENSE-2.0
#
# Unless required by applicable law or agreed to in writing, software
# distributed under the License is distributed on an "AS IS" BASIS,
# WITHOUT WARRANTIES OR CONDITIONS OF ANY KIND, either express or implied.
# See the License for the specific language governing permissions and
# limitations under the License.

from synapse.crypto.keyclient import fetch_server_key
from twisted.internet import defer
from syutil.crypto.jsonsign import (
    verify_signed_json, signature_ids, sign_json, encode_canonical_json
)
from syutil.crypto.signing_key import (
    is_signing_algorithm_supported, decode_verify_key_bytes
)
from syutil.base64util import decode_base64, encode_base64
from synapse.api.errors import SynapseError, Codes

from synapse.util.retryutils import get_retry_limiter

from synapse.util.async import create_observer

from OpenSSL import crypto

import urllib
import hashlib
import logging


logger = logging.getLogger(__name__)


class Keyring(object):
    def __init__(self, hs):
        self.store = hs.get_datastore()
        self.clock = hs.get_clock()
        self.client = hs.get_http_client()
        self.config = hs.get_config()
        self.perspective_servers = self.config.perspectives
        self.hs = hs

        self.key_downloads = {}

    @defer.inlineCallbacks
    def verify_json_for_server(self, server_name, json_object):
        logger.debug("Verifying for %s", server_name)
        key_ids = signature_ids(json_object, server_name)
        if not key_ids:
            raise SynapseError(
                400,
                "Not signed with a supported algorithm",
                Codes.UNAUTHORIZED,
            )
        try:
            verify_key = yield self.get_server_verify_key(server_name, key_ids)
        except IOError as e:
            logger.warn(
                "Got IOError when downloading keys for %s: %s %s",
                server_name, type(e).__name__, str(e.message),
            )
            raise SynapseError(
                502,
                "Error downloading keys for %s" % (server_name,),
                Codes.UNAUTHORIZED,
            )
        except Exception as e:
            logger.warn(
                "Got Exception when downloading keys for %s: %s %s",
                server_name, type(e).__name__, str(e.message),
            )
            raise SynapseError(
                401,
                "No key for %s with id %s" % (server_name, key_ids),
                Codes.UNAUTHORIZED,
            )

        try:
            verify_signed_json(json_object, server_name, verify_key)
        except:
            raise SynapseError(
                401,
                "Invalid signature for server %s with key %s:%s" % (
                    server_name, verify_key.alg, verify_key.version
                ),
                Codes.UNAUTHORIZED,
            )

    @defer.inlineCallbacks
    def get_server_verify_key(self, server_name, key_ids):
        """Finds a verification key for the server with one of the key ids.
        Trys to fetch the key from a trusted perspective server first.
        Args:
            server_name(str): The name of the server to fetch a key for.
            keys_ids (list of str): The key_ids to check for.
        """
        cached = yield self.store.get_server_verify_keys(server_name, key_ids)

        if cached:
            defer.returnValue(cached[0])
            return

<<<<<<< HEAD
        keys = None
        for perspective_name, perspective_keys in self.perspective_servers.items():
            try:
                keys = yield self.get_server_verify_key_v2_indirect(
                    server_name, key_ids, perspective_name, perspective_keys
                )
                break
            except:
                logging.info(
                    "Unable to getting key %r for %r from %r",
                    key_ids, server_name, perspective_name,
                )
                pass
=======
        download = self.key_downloads.get(server_name)

        if download is None:
            download = self._get_server_verify_key_impl(server_name, key_ids)
            self.key_downloads[server_name] = download

            @download.addBoth
            def callback(ret):
                del self.key_downloads[server_name]
                return ret

        r = yield create_observer(download)
        defer.returnValue(r)

    @defer.inlineCallbacks
    def _get_server_verify_key_impl(self, server_name, key_ids):
        # Try to fetch the key from the remote server.
>>>>>>> 1c1d67df

        limiter = yield get_retry_limiter(
            server_name,
            self.clock,
            self.store,
        )

        with limiter:
            if keys is None:
                try:
                    keys = yield self.get_server_verify_key_v2_direct(
                        server_name, key_ids
                    )
                except:
                    pass

            keys = yield self.get_server_verify_key_v1_direct(
                server_name, key_ids
            )

        for key_id in key_ids:
            if key_id in keys:
                defer.returnValue(keys[key_id])
                return
        raise ValueError("No verification key found for given key ids")

    @defer.inlineCallbacks
    def get_server_verify_key_v2_indirect(self, server_name, key_ids,
                                          perspective_name,
                                          perspective_keys):
        limiter = yield get_retry_limiter(
            perspective_name, self.clock, self.store
        )

        with limiter:
            responses = yield self.client.post_json(
                destination=perspective_name,
                path=b"/_matrix/key/v2/query",
                data={u"server_keys": {server_name: list(key_ids)}},
            )

        keys = {}

        for response in responses:
            if (u"signatures" not in response
                    or perspective_name not in response[u"signatures"]):
                raise ValueError(
                    "Key response not signed by perspective server"
                    " %r" % (perspective_name,)
                )

            verified = False
            for key_id in response[u"signatures"][perspective_name]:
                if key_id in perspective_keys:
                    verify_signed_json(
                        response,
                        perspective_name,
                        perspective_keys[key_id]
                    )
                    verified = True

            if not verified:
                logging.info(
                    "Response from perspective server %r not signed with a"
                    " known key, signed with: %r, known keys: %r",
                    perspective_name,
                    list(response[u"signatures"][perspective_name]),
                    list(perspective_keys)
                )
                raise ValueError(
                    "Response not signed with a known key for perspective"
                    " server %r" % (perspective_name,)
                )

            response_keys = yield self.process_v2_response(
                server_name, perspective_name, response
            )

            keys.update(response_keys)

        yield self.store_keys(
            server_name=server_name,
            from_server=perspective_name,
            verify_keys=keys,
        )

        defer.returnValue(keys)

    @defer.inlineCallbacks
    def get_server_verify_key_v2_direct(self, server_name, key_ids):

        keys = {}

        for requested_key_id in key_ids:
            if requested_key_id in keys:
                continue

            (response, tls_certificate) = yield fetch_server_key(
                server_name, self.hs.tls_context_factory,
                path=(b"/_matrix/key/v2/server/%s" % (
                    urllib.quote(requested_key_id),
                )).encode("ascii"),
            )

            if (u"signatures" not in response
                    or server_name not in response[u"signatures"]):
                raise ValueError("Key response not signed by remote server")

            if "tls_fingerprints" not in response:
                raise ValueError("Key response missing TLS fingerprints")

            certificate_bytes = crypto.dump_certificate(
                crypto.FILETYPE_ASN1, tls_certificate
            )
            sha256_fingerprint = hashlib.sha256(certificate_bytes).digest()
            sha256_fingerprint_b64 = encode_base64(sha256_fingerprint)

            response_sha256_fingerprints = set()
            for fingerprint in response[u"tls_fingerprints"]:
                if u"sha256" in fingerprint:
                    response_sha256_fingerprints.add(fingerprint[u"sha256"])

            if sha256_fingerprint_b64 not in response_sha256_fingerprints:
                raise ValueError("TLS certificate not allowed by fingerprints")

            response_keys = yield self.process_v2_response(
                server_name=server_name,
                from_server=server_name,
                requested_id=requested_key_id,
                response_json=response,
            )

            keys.update(response_keys)

        yield self.store_keys(
            server_name=server_name,
            from_server=server_name,
            verify_keys=keys,
        )

        defer.returnValue(keys)

    @defer.inlineCallbacks
    def process_v2_response(self, server_name, from_server, response_json,
                            requested_id=None):
        time_now_ms = self.clock.time_msec()
        response_keys = {}
        verify_keys = {}
        for key_id, key_data in response_json["verify_keys"].items():
            if is_signing_algorithm_supported(key_id):
                key_base64 = key_data["key"]
                key_bytes = decode_base64(key_base64)
                verify_key = decode_verify_key_bytes(key_id, key_bytes)
                verify_keys[key_id] = verify_key

        old_verify_keys = {}
        for key_id, key_data in response_json["old_verify_keys"].items():
            if is_signing_algorithm_supported(key_id):
                key_base64 = key_data["key"]
                key_bytes = decode_base64(key_base64)
                verify_key = decode_verify_key_bytes(key_id, key_bytes)
                verify_key.expired = key_data["expired_ts"]
                verify_key.time_added = time_now_ms
                old_verify_keys[key_id] = verify_key

        for key_id in response_json["signatures"][server_name]:
            if key_id not in response_json["verify_keys"]:
                raise ValueError(
                    "Key response must include verification keys for all"
                    " signatures"
                )
            if key_id in verify_keys:
                verify_signed_json(
                    response_json,
                    server_name,
                    verify_keys[key_id]
                )

        signed_key_json = sign_json(
            response_json,
            self.config.server_name,
            self.config.signing_key[0],
        )

        signed_key_json_bytes = encode_canonical_json(signed_key_json)
        ts_valid_until_ms = signed_key_json[u"valid_until_ts"]

        updated_key_ids = set()
        if requested_id is not None:
            updated_key_ids.add(requested_id)
        updated_key_ids.update(verify_keys)
        updated_key_ids.update(old_verify_keys)

        response_keys.update(verify_keys)
        response_keys.update(old_verify_keys)

        for key_id in updated_key_ids:
            yield self.store.store_server_keys_json(
                server_name=server_name,
                key_id=key_id,
                from_server=server_name,
                ts_now_ms=time_now_ms,
                ts_expires_ms=ts_valid_until_ms,
                key_json_bytes=signed_key_json_bytes,
            )

        defer.returnValue(response_keys)

        raise ValueError("No verification key found for given key ids")

    @defer.inlineCallbacks
    def get_server_verify_key_v1_direct(self, server_name, key_ids):
        """Finds a verification key for the server with one of the key ids.
        Args:
            server_name (str): The name of the server to fetch a key for.
            keys_ids (list of str): The key_ids to check for.
        """

        # Try to fetch the key from the remote server.

        (response, tls_certificate) = yield fetch_server_key(
            server_name, self.hs.tls_context_factory
        )

        # Check the response.

        x509_certificate_bytes = crypto.dump_certificate(
            crypto.FILETYPE_ASN1, tls_certificate
        )

        if ("signatures" not in response
                or server_name not in response["signatures"]):
            raise ValueError("Key response not signed by remote server")

        if "tls_certificate" not in response:
            raise ValueError("Key response missing TLS certificate")

        tls_certificate_b64 = response["tls_certificate"]

        if encode_base64(x509_certificate_bytes) != tls_certificate_b64:
            raise ValueError("TLS certificate doesn't match")

        # Cache the result in the datastore.

        time_now_ms = self.clock.time_msec()

        verify_keys = {}
        for key_id, key_base64 in response["verify_keys"].items():
            if is_signing_algorithm_supported(key_id):
                key_bytes = decode_base64(key_base64)
                verify_key = decode_verify_key_bytes(key_id, key_bytes)
                verify_key.time_added = time_now_ms
                verify_keys[key_id] = verify_key

        for key_id in response["signatures"][server_name]:
            if key_id not in response["verify_keys"]:
                raise ValueError(
                    "Key response must include verification keys for all"
                    " signatures"
                )
            if key_id in verify_keys:
                verify_signed_json(
                    response,
                    server_name,
                    verify_keys[key_id]
                )

        yield self.store.store_server_certificate(
            server_name,
            server_name,
            time_now_ms,
            tls_certificate,
        )

        yield self.store_keys(
            server_name=server_name,
            from_server=server_name,
            verify_keys=verify_keys,
        )

        defer.returnValue(verify_keys)

    @defer.inlineCallbacks
    def store_keys(self, server_name, from_server, verify_keys):
        """Store a collection of verify keys for a given server
        Args:
            server_name(str): The name of the server the keys are for.
            from_server(str): The server the keys were downloaded from.
            verify_keys(dict): A mapping of key_id to VerifyKey.
        Returns:
            A deferred that completes when the keys are stored.
        """
        for key_id, key in verify_keys.items():
            # TODO(markjh): Store whether the keys have expired.
            yield self.store.store_server_verify_key(
                server_name, server_name, key.time_added, key
            )<|MERGE_RESOLUTION|>--- conflicted
+++ resolved
@@ -107,7 +107,22 @@
             defer.returnValue(cached[0])
             return
 
-<<<<<<< HEAD
+        download = self.key_downloads.get(server_name)
+
+        if download is None:
+            download = self._get_server_verify_key_impl(server_name, key_ids)
+            self.key_downloads[server_name] = download
+
+            @download.addBoth
+            def callback(ret):
+                del self.key_downloads[server_name]
+                return ret
+
+        r = yield create_observer(download)
+        defer.returnValue(r)
+
+    @defer.inlineCallbacks
+    def _get_server_verify_key_impl(self, server_name, key_ids):
         keys = None
         for perspective_name, perspective_keys in self.perspective_servers.items():
             try:
@@ -121,25 +136,6 @@
                     key_ids, server_name, perspective_name,
                 )
                 pass
-=======
-        download = self.key_downloads.get(server_name)
-
-        if download is None:
-            download = self._get_server_verify_key_impl(server_name, key_ids)
-            self.key_downloads[server_name] = download
-
-            @download.addBoth
-            def callback(ret):
-                del self.key_downloads[server_name]
-                return ret
-
-        r = yield create_observer(download)
-        defer.returnValue(r)
-
-    @defer.inlineCallbacks
-    def _get_server_verify_key_impl(self, server_name, key_ids):
-        # Try to fetch the key from the remote server.
->>>>>>> 1c1d67df
 
         limiter = yield get_retry_limiter(
             server_name,
