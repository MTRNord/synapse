--- conflicted
+++ resolved
@@ -56,11 +56,7 @@
         self._auth_handler = hs.get_auth_handler()
         self.profile_handler = hs.get_profile_handler()
         self.user_directory_handler = hs.get_user_directory_handler()
-<<<<<<< HEAD
-        self.captcha_client = CaptchaServerHttpClient(hs)
         self.http_client = hs.get_simple_http_client()
-=======
->>>>>>> 36f34e6f
         self.identity_handler = self.hs.get_handlers().identity_handler
         self.ratelimiter = hs.get_registration_ratelimiter()
 
@@ -402,105 +398,6 @@
 
         return user_id
 
-<<<<<<< HEAD
-    @defer.inlineCallbacks
-    def check_recaptcha(self, ip, private_key, challenge, response):
-        """
-        Checks a recaptcha is correct.
-
-        Used only by c/s api v1
-        """
-
-        captcha_response = yield self._validate_captcha(
-            ip, private_key, challenge, response
-        )
-        if not captcha_response["valid"]:
-            logger.info(
-                "Invalid captcha entered from %s. Error: %s",
-                ip,
-                captcha_response["error_url"],
-            )
-            raise InvalidCaptchaError(error_url=captcha_response["error_url"])
-        else:
-            logger.info("Valid captcha entered from %s", ip)
-
-    @defer.inlineCallbacks
-    def register_saml2(self, localpart):
-        """
-        Registers email_id as SAML2 Based Auth.
-        """
-        if types.contains_invalid_mxid_characters(localpart):
-            raise SynapseError(
-                400, "User ID can only contain characters a-z, 0-9, or '=_-./'"
-            )
-        yield self.auth.check_auth_blocking()
-        user = UserID(localpart, self.hs.hostname)
-        user_id = user.to_string()
-
-        yield self.check_user_id_not_appservice_exclusive(user_id)
-        token = self.macaroon_gen.generate_access_token(user_id)
-        try:
-            yield self.register_with_store(
-                user_id=user_id,
-                token=token,
-                password_hash=None,
-                create_profile_with_displayname=user.localpart,
-            )
-
-            yield self.profile_handler.set_displayname(
-                user, None, user.localpart, by_admin=True
-            )
-        except Exception as e:
-            yield self.store.add_access_token_to_user(user_id, token)
-            # Ignore Registration errors
-            logger.exception(e)
-        defer.returnValue((user_id, token))
-
-    @defer.inlineCallbacks
-    def register_email(self, threepidCreds):
-        """
-        Registers emails with an identity server.
-
-        Used only by c/s api v1
-        """
-
-        for c in threepidCreds:
-            logger.info(
-                "validating threepidcred sid %s on id server %s",
-                c["sid"],
-                c["idServer"],
-            )
-            try:
-                threepid = yield self.identity_handler.threepid_from_creds(c)
-            except Exception:
-                logger.exception("Couldn't validate 3pid")
-                raise RegistrationError(400, "Couldn't validate 3pid")
-
-            if not threepid:
-                raise RegistrationError(400, "Couldn't validate 3pid")
-            logger.info(
-                "got threepid with medium '%s' and address '%s'",
-                threepid["medium"],
-                threepid["address"],
-            )
-
-            if not check_3pid_allowed(self.hs, threepid["medium"], threepid["address"]):
-                raise RegistrationError(403, "Third party identifier is not allowed")
-
-    @defer.inlineCallbacks
-    def bind_emails(self, user_id, threepidCreds):
-        """Links emails with a user ID and informs an identity server.
-
-        Used only by c/s api v1
-        """
-
-        # Now we have a matrix ID, bind it to the threepids we were given
-        for c in threepidCreds:
-            # XXX: This should be a deferred list, shouldn't it?
-            yield self.identity_handler.bind_threepid(c, user_id)
-
-=======
->>>>>>> 36f34e6f
     def check_user_id_not_appservice_exclusive(self, user_id, allowed_appservice=None):
         # don't allow people to register the server notices mxid
         if self._server_notices_mxid is not None:
@@ -572,94 +469,6 @@
         return str(id)
 
     @defer.inlineCallbacks
-<<<<<<< HEAD
-    def _validate_captcha(self, ip_addr, private_key, challenge, response):
-        """Validates the captcha provided.
-
-        Used only by c/s api v1
-
-        Returns:
-            dict: Containing 'valid'(bool) and 'error_url'(str) if invalid.
-
-        """
-        response = yield self._submit_captcha(ip_addr, private_key, challenge, response)
-        # parse Google's response. Lovely format..
-        lines = response.split("\n")
-        json = {
-            "valid": lines[0] == "true",
-            "error_url": "http://www.recaptcha.net/recaptcha/api/challenge?"
-            + "error=%s" % lines[1],
-        }
-        return json
-
-    @defer.inlineCallbacks
-    def _submit_captcha(self, ip_addr, private_key, challenge, response):
-        """
-        Used only by c/s api v1
-        """
-        data = yield self.captcha_client.post_urlencoded_get_raw(
-            "http://www.recaptcha.net:80/recaptcha/api/verify",
-            args={
-                "privatekey": private_key,
-                "remoteip": ip_addr,
-                "challenge": challenge,
-                "response": response,
-            },
-        )
-        return data
-
-    @defer.inlineCallbacks
-    def get_or_create_user(self, requester, localpart, displayname, password_hash=None):
-        """Creates a new user if the user does not exist,
-        else revokes all previous access tokens and generates a new one.
-
-        Args:
-            localpart : The local part of the user ID to register. If None,
-              one will be randomly generated.
-        Returns:
-            A tuple of (user_id, access_token).
-        Raises:
-            RegistrationError if there was a problem registering.
-
-        NB this is only used in tests. TODO: move it to the test package!
-        """
-        if localpart is None:
-            raise SynapseError(400, "Request must include user id")
-        yield self.auth.check_auth_blocking()
-        need_register = True
-
-        try:
-            yield self.check_username(localpart)
-        except SynapseError as e:
-            if e.errcode == Codes.USER_IN_USE:
-                need_register = False
-            else:
-                raise
-
-        user = UserID(localpart, self.hs.hostname)
-        user_id = user.to_string()
-        token = self.macaroon_gen.generate_access_token(user_id)
-
-        if need_register:
-            yield self.register_with_store(
-                user_id=user_id,
-                token=token,
-                password_hash=password_hash,
-                create_profile_with_displayname=displayname or user.localpart,
-            )
-            if displayname is not None:
-                yield self.profile_handler.set_displayname(
-                    user, None, displayname or user.localpart, by_admin=True
-                )
-        else:
-            yield self._auth_handler.delete_access_tokens_for_user(user_id)
-            yield self.store.add_access_token_to_user(user_id=user_id, token=token)
-
-        defer.returnValue((user_id, token))
-
-    @defer.inlineCallbacks
-=======
->>>>>>> 36f34e6f
     def _join_user_to_room(self, requester, room_identifier):
         room_id = None
         room_member_handler = self.hs.get_room_member_handler()
