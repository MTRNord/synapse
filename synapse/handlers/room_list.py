--- conflicted
+++ resolved
@@ -43,14 +43,10 @@
     def __init__(self, hs: "HomeServer"):
         super().__init__(hs)
         self.enable_room_list_search = hs.config.enable_room_list_search
-<<<<<<< HEAD
-
-        self.response_cache = ResponseCache(hs, "room_list", timeout_ms=10 * 60 * 1000)
-=======
+
         self.response_cache = ResponseCache(
-            hs, "room_list"
+            hs, "room_list", timeout_ms=10 * 60 * 1000
         )  # type: ResponseCache[Tuple[Optional[int], Optional[str], ThirdPartyInstanceID]]
->>>>>>> 31b1905e
         self.remote_response_cache = ResponseCache(
             hs, "remote_room_list", timeout_ms=30 * 1000
         )  # type: ResponseCache[Tuple[str, Optional[int], Optional[str], bool, Optional[str]]]
