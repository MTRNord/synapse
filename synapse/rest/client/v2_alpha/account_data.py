--- conflicted
+++ resolved
@@ -14,6 +14,8 @@
 # limitations under the License.
 
 import logging
+
+from twisted.internet import defer
 
 from synapse.api.errors import AuthError, NotFoundError, SynapseError
 from synapse.http.servlet import RestServlet, parse_json_object_from_request
@@ -48,16 +50,12 @@
 
         body = parse_json_object_from_request(request)
 
-<<<<<<< HEAD
         if account_data_type == "im.vector.hide_profile":
             user = UserID.from_string(user_id)
             hide_profile = body.get("hide_profile")
-            yield self._profile_handler.set_active(user, not hide_profile, True)
+            await self._profile_handler.set_active(user, not hide_profile, True)
 
-        max_id = yield self.store.add_account_data_for_user(
-=======
         max_id = await self.store.add_account_data_for_user(
->>>>>>> d085a8a0
             user_id, account_data_type, body
         )
 
