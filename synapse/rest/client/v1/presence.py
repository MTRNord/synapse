--- conflicted
+++ resolved
@@ -84,12 +84,8 @@
         except Exception:
             raise SynapseError(400, "Unable to parse state")
 
-<<<<<<< HEAD
-        # yield self.presence_handler.set_state(user, state)
-=======
         if self.hs.config.use_presence:
             yield self.presence_handler.set_state(user, state)
->>>>>>> 2aa7cc6a
 
         defer.returnValue((200, {}))
 
