--- conflicted
+++ resolved
@@ -123,31 +123,19 @@
 
         content = parse_json_object_from_request(request)
         try:
-<<<<<<< HEAD
-            new_avatar_url = content.get("avatar_url")
-        except Exception:
-            return 400, "Unable to parse avatar_url"
-
-        if new_avatar_url is None:
-            return 400, "Missing required key: avatar_url"
-=======
             new_avatar_url = content["avatar_url"]
         except KeyError:
             raise SynapseError(
                 400, "Missing key 'avatar_url'", errcode=Codes.MISSING_PARAM
             )
->>>>>>> d156912c
 
         await self.profile_handler.set_avatar_url(
             user, requester, new_avatar_url, is_admin
         )
-<<<<<<< HEAD
 
         if self.hs.config.shadow_server:
             shadow_user = UserID(user.localpart, self.hs.config.shadow_server.get("hs"))
             self.shadow_avatar_url(shadow_user.to_string(), content)
-=======
->>>>>>> d156912c
 
         return 200, {}
 
