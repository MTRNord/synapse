--- conflicted
+++ resolved
@@ -44,8 +44,13 @@
     ["synapse.events.EventBase"],
     Awaitable[Union[bool, str]],
 ]
-USER_MAY_INVITE_CALLBACK = Callable[[str, str, str], Awaitable[bool]]
-USER_MAY_CREATE_ROOM_CALLBACK = Callable[[str], Awaitable[bool]]
+# FIXME: Callback signature differs from mainline
+USER_MAY_INVITE_CALLBACK = Callable[[str, str, str, str, bool, bool], Awaitable[bool]]
+# FIXME: Callback signature differs from mainline
+USER_MAY_CREATE_ROOM_CALLBACK = Callable[
+    [str, List[str], List[dict], bool],
+    Awaitable[bool]
+]
 USER_MAY_CREATE_ROOM_ALIAS_CALLBACK = Callable[[str, RoomAlias], Awaitable[bool]]
 USER_MAY_PUBLISH_ROOM_CALLBACK = Callable[[str, str], Awaitable[bool]]
 CHECK_USERNAME_FOR_SPAM_CALLBACK = Callable[[Dict[str, str]], Awaitable[bool]]
@@ -70,6 +75,8 @@
     [ReadableFileWrapper, FileInfo],
     Awaitable[bool],
 ]
+# FIXME: This callback only exists on the DINUM fork and not in mainline.
+USER_MAY_JOIN_ROOM_CALLBACK = Callable[[str, str, bool], Awaitable[bool]]
 
 
 def load_legacy_spam_checkers(hs: "synapse.server.HomeServer"):
@@ -98,6 +105,7 @@
         "check_username_for_spam",
         "check_registration_for_spam",
         "check_media_file_for_spam",
+        "user_may_join_room",
     }
 
     for spam_checker in spam_checkers:
@@ -177,6 +185,7 @@
         self._check_media_file_for_spam_callbacks: List[
             CHECK_MEDIA_FILE_FOR_SPAM_CALLBACK
         ] = []
+        self._user_may_join_room_callbacks: List[USER_MAY_JOIN_ROOM_CALLBACK] = []
 
     def register_callbacks(
         self,
@@ -192,6 +201,7 @@
             CHECK_REGISTRATION_FOR_SPAM_CALLBACK
         ] = None,
         check_media_file_for_spam: Optional[CHECK_MEDIA_FILE_FOR_SPAM_CALLBACK] = None,
+        user_may_join_room: Optional[USER_MAY_JOIN_ROOM_CALLBACK] = None,
     ):
         """Register callbacks from module for each hook."""
         if check_event_for_spam is not None:
@@ -221,6 +231,9 @@
 
         if check_media_file_for_spam is not None:
             self._check_media_file_for_spam_callbacks.append(check_media_file_for_spam)
+
+        if user_may_join_room is not None:
+            self._user_may_join_room_callbacks.append(user_may_join_room)
 
     async def check_event_for_spam(
         self, event: "synapse.events.EventBase"
@@ -276,25 +289,15 @@
         Returns:
             True if the user may send an invite, otherwise False
         """
-<<<<<<< HEAD
-        for spam_checker in self.spam_checkers:
-            if (
-                await maybe_awaitable(
-                    spam_checker.user_may_invite(
-                        inviter_userid,
-                        invitee_userid,
-                        third_party_invite,
-                        room_id,
-                        new_room,
-                        published_room,
-                    )
-                )
-                is False
-            ):
-=======
         for callback in self._user_may_invite_callbacks:
-            if await callback(inviter_userid, invitee_userid, room_id) is False:
->>>>>>> 88f9e8d6
+            if await callback(
+                inviter_userid,
+                invitee_userid,
+                third_party_invite,
+                room_id,
+                new_room,
+                published_room,
+            ) is False:
                 return False
 
         return True
@@ -322,20 +325,10 @@
         Returns:
             True if the user may create a room, otherwise False
         """
-<<<<<<< HEAD
-        for spam_checker in self.spam_checkers:
-            if (
-                await maybe_awaitable(
-                    spam_checker.user_may_create_room(
-                        userid, invite_list, third_party_invite_list, cloning
-                    )
-                )
-                is False
-            ):
-=======
         for callback in self._user_may_create_room_callbacks:
-            if await callback(userid) is False:
->>>>>>> 88f9e8d6
+            if await callback(
+                userid, invite_list, third_party_invite_list, cloning
+            ) is False:
                 return False
 
         return True
@@ -391,8 +384,8 @@
         Returns:
             bool: Whether the user may join the room
         """
-        for spam_checker in self.spam_checkers:
-            if spam_checker.user_may_join_room(userid, room_id, is_invited) is False:
+        for callback in self._user_may_join_room_callbacks:
+            if await callback(userid, room_id, is_invited) is False:
                 return False
 
         return True
