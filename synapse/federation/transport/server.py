--- conflicted
+++ resolved
@@ -1,10 +1,4 @@
-<<<<<<< HEAD
-# Copyright 2014-2016 OpenMarket Ltd
-# Copyright 2018 New Vector Ltd
-# Copyright 2019-2020 The Matrix.org Foundation C.I.C.
-=======
 # Copyright 2014-2021 The Matrix.org Foundation C.I.C.
->>>>>>> 88f9e8d6
 # Copyright 2020 Sorunome
 #
 # Licensed under the Apache License, Version 2.0 (the "License");
@@ -39,7 +33,6 @@
     parse_boolean_from_args,
     parse_integer_from_args,
     parse_json_object_from_request,
-    parse_list_from_args,
     parse_string_from_args,
     parse_strings_from_args,
 )
@@ -575,17 +568,6 @@
         return 200, content
 
 
-<<<<<<< HEAD
-class FederationMakeKnockServlet(BaseFederationServlet):
-    PATH = "/make_knock/(?P<room_id>[^/]*)/(?P<user_id>[^/]*)"
-
-    PREFIX = FEDERATION_UNSTABLE_PREFIX + "/xyz.amorgan.knock"
-
-    async def on_GET(self, origin, content, query, room_id, user_id):
-        try:
-            # Retrieve the room versions the remote homeserver claims to support
-            supported_versions = parse_list_from_args(query, "ver", encoding="utf-8")
-=======
 class FederationMakeKnockServlet(BaseFederationServerServlet):
     PATH = "/make_knock/(?P<room_id>[^/]*)/(?P<user_id>[^/]*)"
 
@@ -593,7 +575,6 @@
         try:
             # Retrieve the room versions the remote homeserver claims to support
             supported_versions = parse_strings_from_args(query, "ver", encoding="utf-8")
->>>>>>> 88f9e8d6
         except KeyError:
             raise SynapseError(400, "Missing required query parameter 'ver'")
 
@@ -603,27 +584,15 @@
         return 200, content
 
 
-<<<<<<< HEAD
-class FederationV2SendKnockServlet(BaseFederationServlet):
-    PATH = "/send_knock/(?P<room_id>[^/]*)/(?P<event_id>[^/]*)"
-
-    PREFIX = FEDERATION_UNSTABLE_PREFIX + "/xyz.amorgan.knock"
-
-=======
 class FederationV1SendKnockServlet(BaseFederationServerServlet):
     PATH = "/send_knock/(?P<room_id>[^/]*)/(?P<event_id>[^/]*)"
 
->>>>>>> 88f9e8d6
     async def on_PUT(self, origin, content, query, room_id, event_id):
         content = await self.handler.on_send_knock_request(origin, content, room_id)
         return 200, content
 
 
-<<<<<<< HEAD
-class FederationEventAuthServlet(BaseFederationServlet):
-=======
 class FederationEventAuthServlet(BaseFederationServerServlet):
->>>>>>> 88f9e8d6
     PATH = "/event_auth/(?P<room_id>[^/]*)/(?P<event_id>[^/]*)"
 
     async def on_GET(self, origin, content, query, room_id, event_id):
@@ -1681,7 +1650,6 @@
     FederationV2SendJoinServlet,
     FederationV1SendLeaveServlet,
     FederationV2SendLeaveServlet,
-    FederationV2SendKnockServlet,
     FederationV1InviteServlet,
     FederationV2InviteServlet,
     FederationGetMissingEventsServlet,
@@ -1693,13 +1661,10 @@
     On3pidBindServlet,
     FederationVersionServlet,
     RoomComplexityServlet,
-<<<<<<< HEAD
     FederationUserInfoServlet,
-=======
     FederationSpaceSummaryServlet,
     FederationV1SendKnockServlet,
     FederationMakeKnockServlet,
->>>>>>> 88f9e8d6
 )  # type: Tuple[Type[BaseFederationServlet], ...]
 
 OPENID_SERVLET_CLASSES = (
