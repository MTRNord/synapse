# Copyright 2014-2016 OpenMarket Ltd
# Copyright 2019 The Matrix.org Foundation C.I.C.
#
# Licensed under the Apache License, Version 2.0 (the "License");
# you may not use this file except in compliance with the License.
# You may obtain a copy of the License at
#
#     http://www.apache.org/licenses/LICENSE-2.0
#
# Unless required by applicable law or agreed to in writing, software
# distributed under the License is distributed on an "AS IS" BASIS,
# WITHOUT WARRANTIES OR CONDITIONS OF ANY KIND, either express or implied.
# See the License for the specific language governing permissions and
# limitations under the License.
import collections
import logging
from abc import abstractmethod
from enum import Enum
from typing import TYPE_CHECKING, Any, Dict, List, Optional, Tuple

from synapse.api.constants import EventContentFields, EventTypes, JoinRules
from synapse.api.errors import StoreError
from synapse.api.room_versions import RoomVersion, RoomVersions
from synapse.events import EventBase
from synapse.storage._base import SQLBaseStore, db_to_json
from synapse.storage.database import DatabasePool, LoggingTransaction
from synapse.storage.databases.main.search import SearchStore
from synapse.storage.types import Cursor
from synapse.types import JsonDict, ThirdPartyInstanceID
from synapse.util import json_encoder
from synapse.util.caches.descriptors import cached
from synapse.util.stringutils import MXC_REGEX

if TYPE_CHECKING:
    from synapse.server import HomeServer

logger = logging.getLogger(__name__)


RatelimitOverride = collections.namedtuple(
    "RatelimitOverride", ("messages_per_second", "burst_count")
)


class RoomSortOrder(Enum):
    """
    Enum to define the sorting method used when returning rooms with get_rooms_paginate

    NAME = sort rooms alphabetically by name
    JOINED_MEMBERS = sort rooms by membership size, highest to lowest
    """

    # ALPHABETICAL and SIZE are deprecated.
    # ALPHABETICAL is the same as NAME.
    ALPHABETICAL = "alphabetical"
    # SIZE is the same as JOINED_MEMBERS.
    SIZE = "size"
    NAME = "name"
    CANONICAL_ALIAS = "canonical_alias"
    JOINED_MEMBERS = "joined_members"
    JOINED_LOCAL_MEMBERS = "joined_local_members"
    VERSION = "version"
    CREATOR = "creator"
    ENCRYPTION = "encryption"
    FEDERATABLE = "federatable"
    PUBLIC = "public"
    JOIN_RULES = "join_rules"
    GUEST_ACCESS = "guest_access"
    HISTORY_VISIBILITY = "history_visibility"
    STATE_EVENTS = "state_events"


class RoomWorkerStore(SQLBaseStore):
    def __init__(self, database: DatabasePool, db_conn, hs: "HomeServer"):
        super().__init__(database, db_conn, hs)

        self.config = hs.config

    async def store_room(
        self,
        room_id: str,
        room_creator_user_id: str,
        is_public: bool,
        room_version: RoomVersion,
    ):
        """Stores a room.

        Args:
            room_id: The desired room ID, can be None.
            room_creator_user_id: The user ID of the room creator.
            is_public: True to indicate that this room should appear in
                public room lists.
            room_version: The version of the room
        Raises:
            StoreError if the room could not be stored.
        """
        try:
            await self.db_pool.simple_insert(
                "rooms",
                {
                    "room_id": room_id,
                    "creator": room_creator_user_id,
                    "is_public": is_public,
                    "room_version": room_version.identifier,
                    "has_auth_chain_index": True,
                },
                desc="store_room",
            )
        except Exception as e:
            logger.error("store_room with room_id=%s failed: %s", room_id, e)
            raise StoreError(500, "Problem creating room.")

    async def get_room(self, room_id: str) -> dict:
        """Retrieve a room.

        Args:
            room_id: The ID of the room to retrieve.
        Returns:
            A dict containing the room information, or None if the room is unknown.
        """
        return await self.db_pool.simple_select_one(
            table="rooms",
            keyvalues={"room_id": room_id},
            retcols=("room_id", "is_public", "creator", "has_auth_chain_index"),
            desc="get_room",
            allow_none=True,
        )

    async def get_room_with_stats(self, room_id: str) -> Optional[Dict[str, Any]]:
        """Retrieve room with statistics.

        Args:
            room_id: The ID of the room to retrieve.
        Returns:
            A dict containing the room information, or None if the room is unknown.
        """

        def get_room_with_stats_txn(txn, room_id):
            sql = """
                SELECT room_id, state.name, state.canonical_alias, curr.joined_members,
                  curr.local_users_in_room AS joined_local_members, rooms.room_version AS version,
                  rooms.creator, state.encryption, state.is_federatable AS federatable,
                  rooms.is_public AS public, state.join_rules, state.guest_access,
                  state.history_visibility, curr.current_state_events AS state_events,
                  state.avatar, state.topic
                FROM rooms
                LEFT JOIN room_stats_state state USING (room_id)
                LEFT JOIN room_stats_current curr USING (room_id)
                WHERE room_id = ?
                """
            txn.execute(sql, [room_id])
            # Catch error if sql returns empty result to return "None" instead of an error
            try:
                res = self.db_pool.cursor_to_dict(txn)[0]
            except IndexError:
                return None

            res["federatable"] = bool(res["federatable"])
            res["public"] = bool(res["public"])
            return res

        return await self.db_pool.runInteraction(
            "get_room_with_stats", get_room_with_stats_txn, room_id
        )

    async def get_public_room_ids(self) -> List[str]:
        return await self.db_pool.simple_select_onecol(
            table="rooms",
            keyvalues={"is_public": True},
            retcol="room_id",
            desc="get_public_room_ids",
        )

    async def count_public_rooms(
        self,
        network_tuple: Optional[ThirdPartyInstanceID],
        ignore_non_federatable: bool,
    ) -> int:
        """Counts the number of public rooms as tracked in the room_stats_current
        and room_stats_state table.

        Args:
            network_tuple
            ignore_non_federatable: If true filters out non-federatable rooms
        """

        def _count_public_rooms_txn(txn):
            query_args = []

            if network_tuple:
                if network_tuple.appservice_id:
                    published_sql = """
                        SELECT room_id from appservice_room_list
                        WHERE appservice_id = ? AND network_id = ?
                    """
                    query_args.append(network_tuple.appservice_id)
                    query_args.append(network_tuple.network_id)
                else:
                    published_sql = """
                        SELECT room_id FROM rooms WHERE is_public
                    """
            else:
                published_sql = """
                    SELECT room_id FROM rooms WHERE is_public
                    UNION SELECT room_id from appservice_room_list
            """

            sql = """
                SELECT
                    COALESCE(COUNT(*), 0)
                FROM (
                    %(published_sql)s
                ) published
                INNER JOIN room_stats_state USING (room_id)
                INNER JOIN room_stats_current USING (room_id)
                WHERE
                    (
                        join_rules = 'public' OR join_rules = '%(knock_join_rule)s'
                        OR history_visibility = 'world_readable'
                    )
                    AND joined_members > 0
            """ % {
                "published_sql": published_sql,
                "knock_join_rule": JoinRules.KNOCK,
            }

            txn.execute(sql, query_args)
            return txn.fetchone()[0]

        return await self.db_pool.runInteraction(
            "count_public_rooms", _count_public_rooms_txn
        )

    async def get_room_count(self) -> int:
        """Retrieve the total number of rooms."""

        def f(txn):
            sql = "SELECT count(*)  FROM rooms"
            txn.execute(sql)
            row = txn.fetchone()
            return row[0] or 0

        return await self.db_pool.runInteraction("get_rooms", f)

    async def get_largest_public_rooms(
        self,
        network_tuple: Optional[ThirdPartyInstanceID],
        search_filter: Optional[dict],
        limit: Optional[int],
        bounds: Optional[Tuple[int, str]],
        forwards: bool,
        ignore_non_federatable: bool = False,
    ):
        """Gets the largest public rooms (where largest is in terms of joined
        members, as tracked in the statistics table).

        Args:
            network_tuple
            search_filter
            limit: Maxmimum number of rows to return, unlimited otherwise.
            bounds: An uppoer or lower bound to apply to result set if given,
                consists of a joined member count and room_id (these are
                excluded from result set).
            forwards: true iff going forwards, going backwards otherwise
            ignore_non_federatable: If true filters out non-federatable rooms.

        Returns:
            Rooms in order: biggest number of joined users first.
            We then arbitrarily use the room_id as a tie breaker.

        """

        where_clauses = []
        query_args = []

        if network_tuple:
            if network_tuple.appservice_id:
                published_sql = """
                    SELECT room_id from appservice_room_list
                    WHERE appservice_id = ? AND network_id = ?
                """
                query_args.append(network_tuple.appservice_id)
                query_args.append(network_tuple.network_id)
            else:
                published_sql = """
                    SELECT room_id FROM rooms WHERE is_public
                """
        else:
            published_sql = """
                SELECT room_id FROM rooms WHERE is_public
                UNION SELECT room_id from appservice_room_list
            """

        # Work out the bounds if we're given them, these bounds look slightly
        # odd, but are designed to help query planner use indices by pulling
        # out a common bound.
        if bounds:
            last_joined_members, last_room_id = bounds
            if forwards:
                where_clauses.append(
                    """
                        joined_members <= ? AND (
                            joined_members < ? OR room_id < ?
                        )
                    """
                )
            else:
                where_clauses.append(
                    """
                        joined_members >= ? AND (
                            joined_members > ? OR room_id > ?
                        )
                    """
                )

            query_args += [last_joined_members, last_joined_members, last_room_id]

        if ignore_non_federatable:
            where_clauses.append("is_federatable")

        if search_filter and search_filter.get("generic_search_term", None):
            search_term = "%" + search_filter["generic_search_term"] + "%"

            where_clauses.append(
                """
                    (
                        LOWER(name) LIKE ?
                        OR LOWER(topic) LIKE ?
                        OR LOWER(canonical_alias) LIKE ?
                    )
                """
            )
            query_args += [
                search_term.lower(),
                search_term.lower(),
                search_term.lower(),
            ]

        where_clause = ""
        if where_clauses:
            where_clause = " AND " + " AND ".join(where_clauses)

        sql = """
            SELECT
                room_id, name, topic, canonical_alias, joined_members,
                avatar, history_visibility, guest_access, join_rules
            FROM (
                %(published_sql)s
            ) published
            INNER JOIN room_stats_state USING (room_id)
            INNER JOIN room_stats_current USING (room_id)
            WHERE
                (
                    join_rules = 'public' OR join_rules = '%(knock_join_rule)s'
                    OR history_visibility = 'world_readable'
                )
                AND joined_members > 0
                %(where_clause)s
            ORDER BY joined_members %(dir)s, room_id %(dir)s
        """ % {
            "published_sql": published_sql,
            "where_clause": where_clause,
            "dir": "DESC" if forwards else "ASC",
            "knock_join_rule": JoinRules.KNOCK,
        }

        if limit is not None:
            query_args.append(limit)

            sql += """
                LIMIT ?
            """

        def _get_largest_public_rooms_txn(txn):
            txn.execute(sql, query_args)

            results = self.db_pool.cursor_to_dict(txn)

            if not forwards:
                results.reverse()

            return results

        ret_val = await self.db_pool.runInteraction(
            "get_largest_public_rooms", _get_largest_public_rooms_txn
        )
        return ret_val

    @cached(max_entries=10000)
    async def is_room_blocked(self, room_id: str) -> Optional[bool]:
        return await self.db_pool.simple_select_one_onecol(
            table="blocked_rooms",
            keyvalues={"room_id": room_id},
            retcol="1",
            allow_none=True,
            desc="is_room_blocked",
        )

<<<<<<< HEAD
    async def is_room_published(self, room_id: str) -> bool:
        """Check whether a room has been published in the local public room
        directory.

        Args:
            room_id
        Returns:
            Whether the room is currently published in the room directory
        """
        # Get room information
        room_info = await self.get_room(room_id)
        if not room_info:
            return False

        # Check the is_public value
        return room_info.get("is_public", False)
=======
    async def room_is_blocked_by(self, room_id: str) -> Optional[str]:
        """
        Function to retrieve user who has blocked the room.
        user_id is non-nullable
        It returns None if the room is not blocked.
        """
        return await self.db_pool.simple_select_one_onecol(
            table="blocked_rooms",
            keyvalues={"room_id": room_id},
            retcol="user_id",
            allow_none=True,
            desc="room_is_blocked_by",
        )
>>>>>>> e713855d

    async def get_rooms_paginate(
        self,
        start: int,
        limit: int,
        order_by: str,
        reverse_order: bool,
        search_term: Optional[str],
    ) -> Tuple[List[Dict[str, Any]], int]:
        """Function to retrieve a paginated list of rooms as json.

        Args:
            start: offset in the list
            limit: maximum amount of rooms to retrieve
            order_by: the sort order of the returned list
            reverse_order: whether to reverse the room list
            search_term: a string to filter room names,
                canonical alias and room ids by.
                Room ID must match exactly. Canonical alias must match a substring of the local part.
        Returns:
            A list of room dicts and an integer representing the total number of
            rooms that exist given this query
        """
        # Filter room names by a string
        where_statement = ""
        search_pattern = []
        if search_term:
            where_statement = """
                WHERE LOWER(state.name) LIKE ?
                OR LOWER(state.canonical_alias) LIKE ?
                OR state.room_id = ?
            """

            # Our postgres db driver converts ? -> %s in SQL strings as that's the
            # placeholder for postgres.
            # HOWEVER, if you put a % into your SQL then everything goes wibbly.
            # To get around this, we're going to surround search_term with %'s
            # before giving it to the database in python instead
            search_pattern = [
                "%" + search_term.lower() + "%",
                "#%" + search_term.lower() + "%:%",
                search_term,
            ]

        # Set ordering
        if RoomSortOrder(order_by) == RoomSortOrder.SIZE:
            # Deprecated in favour of RoomSortOrder.JOINED_MEMBERS
            order_by_column = "curr.joined_members"
            order_by_asc = False
        elif RoomSortOrder(order_by) == RoomSortOrder.ALPHABETICAL:
            # Deprecated in favour of RoomSortOrder.NAME
            order_by_column = "state.name"
            order_by_asc = True
        elif RoomSortOrder(order_by) == RoomSortOrder.NAME:
            order_by_column = "state.name"
            order_by_asc = True
        elif RoomSortOrder(order_by) == RoomSortOrder.CANONICAL_ALIAS:
            order_by_column = "state.canonical_alias"
            order_by_asc = True
        elif RoomSortOrder(order_by) == RoomSortOrder.JOINED_MEMBERS:
            order_by_column = "curr.joined_members"
            order_by_asc = False
        elif RoomSortOrder(order_by) == RoomSortOrder.JOINED_LOCAL_MEMBERS:
            order_by_column = "curr.local_users_in_room"
            order_by_asc = False
        elif RoomSortOrder(order_by) == RoomSortOrder.VERSION:
            order_by_column = "rooms.room_version"
            order_by_asc = False
        elif RoomSortOrder(order_by) == RoomSortOrder.CREATOR:
            order_by_column = "rooms.creator"
            order_by_asc = True
        elif RoomSortOrder(order_by) == RoomSortOrder.ENCRYPTION:
            order_by_column = "state.encryption"
            order_by_asc = True
        elif RoomSortOrder(order_by) == RoomSortOrder.FEDERATABLE:
            order_by_column = "state.is_federatable"
            order_by_asc = True
        elif RoomSortOrder(order_by) == RoomSortOrder.PUBLIC:
            order_by_column = "rooms.is_public"
            order_by_asc = True
        elif RoomSortOrder(order_by) == RoomSortOrder.JOIN_RULES:
            order_by_column = "state.join_rules"
            order_by_asc = True
        elif RoomSortOrder(order_by) == RoomSortOrder.GUEST_ACCESS:
            order_by_column = "state.guest_access"
            order_by_asc = True
        elif RoomSortOrder(order_by) == RoomSortOrder.HISTORY_VISIBILITY:
            order_by_column = "state.history_visibility"
            order_by_asc = True
        elif RoomSortOrder(order_by) == RoomSortOrder.STATE_EVENTS:
            order_by_column = "curr.current_state_events"
            order_by_asc = False
        else:
            raise StoreError(
                500, "Incorrect value for order_by provided: %s" % order_by
            )

        # Whether to return the list in reverse order
        if reverse_order:
            # Flip the boolean
            order_by_asc = not order_by_asc

        # Create one query for getting the limited number of events that the user asked
        # for, and another query for getting the total number of events that could be
        # returned. Thus allowing us to see if there are more events to paginate through
        info_sql = """
            SELECT state.room_id, state.name, state.canonical_alias, curr.joined_members,
              curr.local_users_in_room, rooms.room_version, rooms.creator,
              state.encryption, state.is_federatable, rooms.is_public, state.join_rules,
              state.guest_access, state.history_visibility, curr.current_state_events
            FROM room_stats_state state
            INNER JOIN room_stats_current curr USING (room_id)
            INNER JOIN rooms USING (room_id)
            %s
            ORDER BY %s %s
            LIMIT ?
            OFFSET ?
        """ % (
            where_statement,
            order_by_column,
            "ASC" if order_by_asc else "DESC",
        )

        # Use a nested SELECT statement as SQL can't count(*) with an OFFSET
        count_sql = """
            SELECT count(*) FROM (
              SELECT room_id FROM room_stats_state state
              %s
            ) AS get_room_ids
        """ % (
            where_statement,
        )

        def _get_rooms_paginate_txn(txn):
            # Add the search term into the WHERE clause
            # and execute the data query
            txn.execute(info_sql, search_pattern + [limit, start])

            # Refactor room query data into a structured dictionary
            rooms = []
            for room in txn:
                rooms.append(
                    {
                        "room_id": room[0],
                        "name": room[1],
                        "canonical_alias": room[2],
                        "joined_members": room[3],
                        "joined_local_members": room[4],
                        "version": room[5],
                        "creator": room[6],
                        "encryption": room[7],
                        "federatable": room[8],
                        "public": room[9],
                        "join_rules": room[10],
                        "guest_access": room[11],
                        "history_visibility": room[12],
                        "state_events": room[13],
                    }
                )

            # Execute the count query

            # Add the search term into the WHERE clause if present
            txn.execute(count_sql, search_pattern)

            room_count = txn.fetchone()
            return rooms, room_count[0]

        return await self.db_pool.runInteraction(
            "get_rooms_paginate",
            _get_rooms_paginate_txn,
        )

    @cached(max_entries=10000)
    async def get_ratelimit_for_user(self, user_id: str) -> Optional[RatelimitOverride]:
        """Check if there are any overrides for ratelimiting for the given user

        Args:
            user_id: user ID of the user
        Returns:
            RatelimitOverride if there is an override, else None. If the contents
            of RatelimitOverride are None or 0 then ratelimitng has been
            disabled for that user entirely.
        """
        row = await self.db_pool.simple_select_one(
            table="ratelimit_override",
            keyvalues={"user_id": user_id},
            retcols=("messages_per_second", "burst_count"),
            allow_none=True,
            desc="get_ratelimit_for_user",
        )

        if row:
            return RatelimitOverride(
                messages_per_second=row["messages_per_second"],
                burst_count=row["burst_count"],
            )
        else:
            return None

    async def set_ratelimit_for_user(
        self, user_id: str, messages_per_second: int, burst_count: int
    ) -> None:
        """Sets whether a user is set an overridden ratelimit.
        Args:
            user_id: user ID of the user
            messages_per_second: The number of actions that can be performed in a second.
            burst_count: How many actions that can be performed before being limited.
        """

        def set_ratelimit_txn(txn):
            self.db_pool.simple_upsert_txn(
                txn,
                table="ratelimit_override",
                keyvalues={"user_id": user_id},
                values={
                    "messages_per_second": messages_per_second,
                    "burst_count": burst_count,
                },
            )

            self._invalidate_cache_and_stream(
                txn, self.get_ratelimit_for_user, (user_id,)
            )

        await self.db_pool.runInteraction("set_ratelimit", set_ratelimit_txn)

    async def delete_ratelimit_for_user(self, user_id: str) -> None:
        """Delete an overridden ratelimit for a user.
        Args:
            user_id: user ID of the user
        """

        def delete_ratelimit_txn(txn):
            row = self.db_pool.simple_select_one_txn(
                txn,
                table="ratelimit_override",
                keyvalues={"user_id": user_id},
                retcols=["user_id"],
                allow_none=True,
            )

            if not row:
                return

            # They are there, delete them.
            self.db_pool.simple_delete_one_txn(
                txn, "ratelimit_override", keyvalues={"user_id": user_id}
            )

            self._invalidate_cache_and_stream(
                txn, self.get_ratelimit_for_user, (user_id,)
            )

        await self.db_pool.runInteraction("delete_ratelimit", delete_ratelimit_txn)

    @cached()
    async def get_retention_policy_for_room(self, room_id):
        """Get the retention policy for a given room.

        If no retention policy has been found for this room, returns a policy defined
        by the configured default policy (which has None as both the 'min_lifetime' and
        the 'max_lifetime' if no default policy has been defined in the server's
        configuration).

        Args:
            room_id (str): The ID of the room to get the retention policy of.

        Returns:
            dict[int, int]: "min_lifetime" and "max_lifetime" for this room.
        """
        # If the room retention feature is disabled, return a policy with no minimum nor
        # maximum, in order not to filter out events we should filter out when sending to
        # the client.
        if not self.config.retention.retention_enabled:
            return {"min_lifetime": None, "max_lifetime": None}

        def get_retention_policy_for_room_txn(txn):
            txn.execute(
                """
                SELECT min_lifetime, max_lifetime FROM room_retention
                INNER JOIN current_state_events USING (event_id, room_id)
                WHERE room_id = ?;
                """,
                (room_id,),
            )

            return self.db_pool.cursor_to_dict(txn)

        ret = await self.db_pool.runInteraction(
            "get_retention_policy_for_room",
            get_retention_policy_for_room_txn,
        )

        # If we don't know this room ID, ret will be None, in this case return the default
        # policy.
        if not ret:
            return {
                "min_lifetime": self.config.retention.retention_default_min_lifetime,
                "max_lifetime": self.config.retention.retention_default_max_lifetime,
            }

        row = ret[0]

        # If one of the room's policy's attributes isn't defined, use the matching
        # attribute from the default policy.
        # The default values will be None if no default policy has been defined, or if one
        # of the attributes is missing from the default policy.
        if row["min_lifetime"] is None:
            row["min_lifetime"] = self.config.retention.retention_default_min_lifetime

        if row["max_lifetime"] is None:
            row["max_lifetime"] = self.config.retention.retention_default_max_lifetime

        return row

    async def get_media_mxcs_in_room(self, room_id: str) -> Tuple[List[str], List[str]]:
        """Retrieves all the local and remote media MXC URIs in a given room

        Args:
            room_id

        Returns:
            The local and remote media as a lists of the media IDs.
        """

        def _get_media_mxcs_in_room_txn(txn):
            local_mxcs, remote_mxcs = self._get_media_mxcs_in_room_txn(txn, room_id)
            local_media_mxcs = []
            remote_media_mxcs = []

            # Convert the IDs to MXC URIs
            for media_id in local_mxcs:
                local_media_mxcs.append("mxc://%s/%s" % (self.hs.hostname, media_id))
            for hostname, media_id in remote_mxcs:
                remote_media_mxcs.append("mxc://%s/%s" % (hostname, media_id))

            return local_media_mxcs, remote_media_mxcs

        return await self.db_pool.runInteraction(
            "get_media_ids_in_room", _get_media_mxcs_in_room_txn
        )

    async def quarantine_media_ids_in_room(
        self, room_id: str, quarantined_by: str
    ) -> int:
        """For a room loops through all events with media and quarantines
        the associated media
        """

        logger.info("Quarantining media in room: %s", room_id)

        def _quarantine_media_in_room_txn(txn):
            local_mxcs, remote_mxcs = self._get_media_mxcs_in_room_txn(txn, room_id)
            return self._quarantine_media_txn(
                txn, local_mxcs, remote_mxcs, quarantined_by
            )

        return await self.db_pool.runInteraction(
            "quarantine_media_in_room", _quarantine_media_in_room_txn
        )

    def _get_media_mxcs_in_room_txn(self, txn, room_id):
        """Retrieves all the local and remote media MXC URIs in a given room

        Args:
            txn (cursor)
            room_id (str)

        Returns:
            The local and remote media as a lists of tuples where the key is
            the hostname and the value is the media ID.
        """
        sql = """
            SELECT stream_ordering, json FROM events
            JOIN event_json USING (room_id, event_id)
            WHERE room_id = ?
                %(where_clause)s
                AND contains_url = ? AND outlier = ?
            ORDER BY stream_ordering DESC
            LIMIT ?
        """
        txn.execute(sql % {"where_clause": ""}, (room_id, True, False, 100))

        local_media_mxcs = []
        remote_media_mxcs = []

        while True:
            next_token = None
            for stream_ordering, content_json in txn:
                next_token = stream_ordering
                event_json = db_to_json(content_json)
                content = event_json["content"]
                content_url = content.get("url")
                thumbnail_url = content.get("info", {}).get("thumbnail_url")

                for url in (content_url, thumbnail_url):
                    if not url:
                        continue
                    matches = MXC_REGEX.match(url)
                    if matches:
                        hostname = matches.group(1)
                        media_id = matches.group(2)
                        if hostname == self.hs.hostname:
                            local_media_mxcs.append(media_id)
                        else:
                            remote_media_mxcs.append((hostname, media_id))

            if next_token is None:
                # We've gone through the whole room, so we're finished.
                break

            txn.execute(
                sql % {"where_clause": "AND stream_ordering < ?"},
                (room_id, next_token, True, False, 100),
            )

        return local_media_mxcs, remote_media_mxcs

    async def quarantine_media_by_id(
        self,
        server_name: str,
        media_id: str,
        quarantined_by: Optional[str],
    ) -> int:
        """quarantines or unquarantines a single local or remote media id

        Args:
            server_name: The name of the server that holds this media
            media_id: The ID of the media to be quarantined
            quarantined_by: The user ID that initiated the quarantine request
                If it is `None` media will be removed from quarantine
        """
        logger.info("Quarantining media: %s/%s", server_name, media_id)
        is_local = server_name == self.config.server.server_name

        def _quarantine_media_by_id_txn(txn):
            local_mxcs = [media_id] if is_local else []
            remote_mxcs = [(server_name, media_id)] if not is_local else []

            return self._quarantine_media_txn(
                txn, local_mxcs, remote_mxcs, quarantined_by
            )

        return await self.db_pool.runInteraction(
            "quarantine_media_by_user", _quarantine_media_by_id_txn
        )

    async def quarantine_media_ids_by_user(
        self, user_id: str, quarantined_by: str
    ) -> int:
        """quarantines all local media associated with a single user

        Args:
            user_id: The ID of the user to quarantine media of
            quarantined_by: The ID of the user who made the quarantine request
        """

        def _quarantine_media_by_user_txn(txn):
            local_media_ids = self._get_media_ids_by_user_txn(txn, user_id)
            return self._quarantine_media_txn(txn, local_media_ids, [], quarantined_by)

        return await self.db_pool.runInteraction(
            "quarantine_media_by_user", _quarantine_media_by_user_txn
        )

    def _get_media_ids_by_user_txn(self, txn, user_id: str, filter_quarantined=True):
        """Retrieves local media IDs by a given user

        Args:
            txn (cursor)
            user_id: The ID of the user to retrieve media IDs of

        Returns:
            The local and remote media as a lists of tuples where the key is
            the hostname and the value is the media ID.
        """
        # Local media
        sql = """
            SELECT media_id
            FROM local_media_repository
            WHERE user_id = ?
            """
        if filter_quarantined:
            sql += "AND quarantined_by IS NULL"
        txn.execute(sql, (user_id,))

        local_media_ids = [row[0] for row in txn]

        # TODO: Figure out all remote media a user has referenced in a message

        return local_media_ids

    def _quarantine_media_txn(
        self,
        txn,
        local_mxcs: List[str],
        remote_mxcs: List[Tuple[str, str]],
        quarantined_by: Optional[str],
    ) -> int:
        """Quarantine and unquarantine local and remote media items

        Args:
            txn (cursor)
            local_mxcs: A list of local mxc URLs
            remote_mxcs: A list of (remote server, media id) tuples representing
                remote mxc URLs
            quarantined_by: The ID of the user who initiated the quarantine request
                If it is `None` media will be removed from quarantine
        Returns:
            The total number of media items quarantined
        """

        # Update all the tables to set the quarantined_by flag
        sql = """
            UPDATE local_media_repository
            SET quarantined_by = ?
            WHERE media_id = ?
        """

        # set quarantine
        if quarantined_by is not None:
            sql += "AND safe_from_quarantine = ?"
            rows = [(quarantined_by, media_id, False) for media_id in local_mxcs]
        # remove from quarantine
        else:
            rows = [(quarantined_by, media_id) for media_id in local_mxcs]

        txn.executemany(sql, rows)
        # Note that a rowcount of -1 can be used to indicate no rows were affected.
        total_media_quarantined = txn.rowcount if txn.rowcount > 0 else 0

        txn.executemany(
            """
                UPDATE remote_media_cache
                SET quarantined_by = ?
                WHERE media_origin = ? AND media_id = ?
            """,
            ((quarantined_by, origin, media_id) for origin, media_id in remote_mxcs),
        )
        total_media_quarantined += txn.rowcount if txn.rowcount > 0 else 0

        return total_media_quarantined

    async def get_rooms_for_retention_period_in_range(
        self, min_ms: Optional[int], max_ms: Optional[int], include_null: bool = False
    ) -> Dict[str, dict]:
        """Retrieves all of the rooms within the given retention range.

        Optionally includes the rooms which don't have a retention policy.

        Args:
            min_ms: Duration in milliseconds that define the lower limit of
                the range to handle (exclusive). If None, doesn't set a lower limit.
            max_ms: Duration in milliseconds that define the upper limit of
                the range to handle (inclusive). If None, doesn't set an upper limit.
            include_null: Whether to include rooms which retention policy is NULL
                in the returned set.

        Returns:
            The rooms within this range, along with their retention
            policy. The key is "room_id", and maps to a dict describing the retention
            policy associated with this room ID. The keys for this nested dict are
            "min_lifetime" (int|None), and "max_lifetime" (int|None).
        """

        def get_rooms_for_retention_period_in_range_txn(txn):
            range_conditions = []
            args = []

            if min_ms is not None:
                range_conditions.append("max_lifetime > ?")
                args.append(min_ms)

            if max_ms is not None:
                range_conditions.append("max_lifetime <= ?")
                args.append(max_ms)

            # Do a first query which will retrieve the rooms that have a retention policy
            # in their current state.
            sql = """
                SELECT room_id, min_lifetime, max_lifetime FROM room_retention
                INNER JOIN current_state_events USING (event_id, room_id)
                """

            if len(range_conditions):
                sql += " WHERE (" + " AND ".join(range_conditions) + ")"

                if include_null:
                    sql += " OR max_lifetime IS NULL"

            txn.execute(sql, args)

            rows = self.db_pool.cursor_to_dict(txn)
            rooms_dict = {}

            for row in rows:
                rooms_dict[row["room_id"]] = {
                    "min_lifetime": row["min_lifetime"],
                    "max_lifetime": row["max_lifetime"],
                }

            if include_null:
                # If required, do a second query that retrieves all of the rooms we know
                # of so we can handle rooms with no retention policy.
                sql = "SELECT DISTINCT room_id FROM current_state_events"

                txn.execute(sql)

                rows = self.db_pool.cursor_to_dict(txn)

                # If a room isn't already in the dict (i.e. it doesn't have a retention
                # policy in its state), add it with a null policy.
                for row in rows:
                    if row["room_id"] not in rooms_dict:
                        rooms_dict[row["room_id"]] = {
                            "min_lifetime": None,
                            "max_lifetime": None,
                        }

            return rooms_dict

        return await self.db_pool.runInteraction(
            "get_rooms_for_retention_period_in_range",
            get_rooms_for_retention_period_in_range_txn,
        )


class _BackgroundUpdates:
    REMOVE_TOMESTONED_ROOMS_BG_UPDATE = "remove_tombstoned_rooms_from_directory"
    ADD_ROOMS_ROOM_VERSION_COLUMN = "add_rooms_room_version_column"
    POPULATE_ROOM_DEPTH_MIN_DEPTH2 = "populate_room_depth_min_depth2"
    REPLACE_ROOM_DEPTH_MIN_DEPTH = "replace_room_depth_min_depth"
    POPULATE_ROOMS_CREATOR_COLUMN = "populate_rooms_creator_column"


_REPLACE_ROOM_DEPTH_SQL_COMMANDS = (
    "DROP TRIGGER populate_min_depth2_trigger ON room_depth",
    "DROP FUNCTION populate_min_depth2()",
    "ALTER TABLE room_depth DROP COLUMN min_depth",
    "ALTER TABLE room_depth RENAME COLUMN min_depth2 TO min_depth",
)


class RoomBackgroundUpdateStore(SQLBaseStore):
    def __init__(self, database: DatabasePool, db_conn, hs: "HomeServer"):
        super().__init__(database, db_conn, hs)

        self.config = hs.config

        self.db_pool.updates.register_background_update_handler(
            "insert_room_retention",
            self._background_insert_retention,
        )

        self.db_pool.updates.register_background_update_handler(
            _BackgroundUpdates.REMOVE_TOMESTONED_ROOMS_BG_UPDATE,
            self._remove_tombstoned_rooms_from_directory,
        )

        self.db_pool.updates.register_background_update_handler(
            _BackgroundUpdates.ADD_ROOMS_ROOM_VERSION_COLUMN,
            self._background_add_rooms_room_version_column,
        )

        # BG updates to change the type of room_depth.min_depth
        self.db_pool.updates.register_background_update_handler(
            _BackgroundUpdates.POPULATE_ROOM_DEPTH_MIN_DEPTH2,
            self._background_populate_room_depth_min_depth2,
        )
        self.db_pool.updates.register_background_update_handler(
            _BackgroundUpdates.REPLACE_ROOM_DEPTH_MIN_DEPTH,
            self._background_replace_room_depth_min_depth,
        )

        self.db_pool.updates.register_background_update_handler(
            _BackgroundUpdates.POPULATE_ROOMS_CREATOR_COLUMN,
            self._background_populate_rooms_creator_column,
        )

    async def _background_insert_retention(self, progress, batch_size):
        """Retrieves a list of all rooms within a range and inserts an entry for each of
        them into the room_retention table.
        NULLs the property's columns if missing from the retention event in the room's
        state (or NULLs all of them if there's no retention event in the room's state),
        so that we fall back to the server's retention policy.
        """

        last_room = progress.get("room_id", "")

        def _background_insert_retention_txn(txn):
            txn.execute(
                """
                SELECT state.room_id, state.event_id, events.json
                FROM current_state_events as state
                LEFT JOIN event_json AS events ON (state.event_id = events.event_id)
                WHERE state.room_id > ? AND state.type = '%s'
                ORDER BY state.room_id ASC
                LIMIT ?;
                """
                % EventTypes.Retention,
                (last_room, batch_size),
            )

            rows = self.db_pool.cursor_to_dict(txn)

            if not rows:
                return True

            for row in rows:
                if not row["json"]:
                    retention_policy = {}
                else:
                    ev = db_to_json(row["json"])
                    retention_policy = ev["content"]

                self.db_pool.simple_insert_txn(
                    txn=txn,
                    table="room_retention",
                    values={
                        "room_id": row["room_id"],
                        "event_id": row["event_id"],
                        "min_lifetime": retention_policy.get("min_lifetime"),
                        "max_lifetime": retention_policy.get("max_lifetime"),
                    },
                )

            logger.info("Inserted %d rows into room_retention", len(rows))

            self.db_pool.updates._background_update_progress_txn(
                txn, "insert_room_retention", {"room_id": rows[-1]["room_id"]}
            )

            if batch_size > len(rows):
                return True
            else:
                return False

        end = await self.db_pool.runInteraction(
            "insert_room_retention",
            _background_insert_retention_txn,
        )

        if end:
            await self.db_pool.updates._end_background_update("insert_room_retention")

        return batch_size

    async def _background_add_rooms_room_version_column(
        self, progress: dict, batch_size: int
    ):
        """Background update to go and add room version information to `rooms`
        table from `current_state_events` table.
        """

        last_room_id = progress.get("room_id", "")

        def _background_add_rooms_room_version_column_txn(txn: LoggingTransaction):
            sql = """
                SELECT room_id, json FROM current_state_events
                INNER JOIN event_json USING (room_id, event_id)
                WHERE room_id > ? AND type = 'm.room.create' AND state_key = ''
                ORDER BY room_id
                LIMIT ?
            """

            txn.execute(sql, (last_room_id, batch_size))

            updates = []
            for room_id, event_json in txn:
                event_dict = db_to_json(event_json)
                room_version_id = event_dict.get("content", {}).get(
                    "room_version", RoomVersions.V1.identifier
                )

                creator = event_dict.get("content").get("creator")

                updates.append((room_id, creator, room_version_id))

            if not updates:
                return True

            new_last_room_id = ""
            for room_id, creator, room_version_id in updates:
                # We upsert here just in case we don't already have a row,
                # mainly for paranoia as much badness would happen if we don't
                # insert the row and then try and get the room version for the
                # room.
                self.db_pool.simple_upsert_txn(
                    txn,
                    table="rooms",
                    keyvalues={"room_id": room_id},
                    values={"room_version": room_version_id},
                    insertion_values={"is_public": False, "creator": creator},
                )
                new_last_room_id = room_id

            self.db_pool.updates._background_update_progress_txn(
                txn,
                _BackgroundUpdates.ADD_ROOMS_ROOM_VERSION_COLUMN,
                {"room_id": new_last_room_id},
            )

            return False

        end = await self.db_pool.runInteraction(
            "_background_add_rooms_room_version_column",
            _background_add_rooms_room_version_column_txn,
        )

        if end:
            await self.db_pool.updates._end_background_update(
                _BackgroundUpdates.ADD_ROOMS_ROOM_VERSION_COLUMN
            )

        return batch_size

    async def _remove_tombstoned_rooms_from_directory(
        self, progress, batch_size
    ) -> int:
        """Removes any rooms with tombstone events from the room directory

        Nowadays this is handled by the room upgrade handler, but we may have some
        that got left behind
        """

        last_room = progress.get("room_id", "")

        def _get_rooms(txn):
            txn.execute(
                """
                SELECT room_id
                FROM rooms r
                INNER JOIN current_state_events cse USING (room_id)
                WHERE room_id > ? AND r.is_public
                AND cse.type = '%s' AND cse.state_key = ''
                ORDER BY room_id ASC
                LIMIT ?;
                """
                % EventTypes.Tombstone,
                (last_room, batch_size),
            )

            return [row[0] for row in txn]

        rooms = await self.db_pool.runInteraction(
            "get_tombstoned_directory_rooms", _get_rooms
        )

        if not rooms:
            await self.db_pool.updates._end_background_update(
                _BackgroundUpdates.REMOVE_TOMESTONED_ROOMS_BG_UPDATE
            )
            return 0

        for room_id in rooms:
            logger.info("Removing tombstoned room %s from the directory", room_id)
            await self.set_room_is_public(room_id, False)

        await self.db_pool.updates._background_update_progress(
            _BackgroundUpdates.REMOVE_TOMESTONED_ROOMS_BG_UPDATE, {"room_id": rooms[-1]}
        )

        return len(rooms)

    @abstractmethod
    def set_room_is_public(self, room_id, is_public):
        # this will need to be implemented if a background update is performed with
        # existing (tombstoned, public) rooms in the database.
        #
        # It's overridden by RoomStore for the synapse master.
        raise NotImplementedError()

    async def has_auth_chain_index(self, room_id: str) -> bool:
        """Check if the room has (or can have) a chain cover index.

        Defaults to True if we don't have an entry in `rooms` table nor any
        events for the room.
        """

        has_auth_chain_index = await self.db_pool.simple_select_one_onecol(
            table="rooms",
            keyvalues={"room_id": room_id},
            retcol="has_auth_chain_index",
            desc="has_auth_chain_index",
            allow_none=True,
        )

        if has_auth_chain_index:
            return True

        # It's possible that we already have events for the room in our DB
        # without a corresponding room entry. If we do then we don't want to
        # mark the room as having an auth chain cover index.
        max_ordering = await self.db_pool.simple_select_one_onecol(
            table="events",
            keyvalues={"room_id": room_id},
            retcol="MAX(stream_ordering)",
            allow_none=True,
            desc="has_auth_chain_index_fallback",
        )

        return max_ordering is None

    async def _background_populate_room_depth_min_depth2(
        self, progress: JsonDict, batch_size: int
    ) -> int:
        """Populate room_depth.min_depth2

        This is to deal with the fact that min_depth was initially created as a
        32-bit integer field.
        """

        def process(txn: Cursor) -> int:
            last_room = progress.get("last_room", "")
            txn.execute(
                """
                UPDATE room_depth SET min_depth2=min_depth
                WHERE room_id IN (
                   SELECT room_id FROM room_depth WHERE room_id > ?
                   ORDER BY room_id LIMIT ?
                )
                RETURNING room_id;
                """,
                (last_room, batch_size),
            )
            row_count = txn.rowcount
            if row_count == 0:
                return 0
            last_room = max(row[0] for row in txn)
            logger.info("populated room_depth up to %s", last_room)

            self.db_pool.updates._background_update_progress_txn(
                txn,
                _BackgroundUpdates.POPULATE_ROOM_DEPTH_MIN_DEPTH2,
                {"last_room": last_room},
            )
            return row_count

        result = await self.db_pool.runInteraction(
            "_background_populate_min_depth2", process
        )

        if result != 0:
            return result

        await self.db_pool.updates._end_background_update(
            _BackgroundUpdates.POPULATE_ROOM_DEPTH_MIN_DEPTH2
        )
        return 0

    async def _background_replace_room_depth_min_depth(
        self, progress: JsonDict, batch_size: int
    ) -> int:
        """Drop the old 'min_depth' column and rename 'min_depth2' into its place."""

        def process(txn: Cursor) -> None:
            for sql in _REPLACE_ROOM_DEPTH_SQL_COMMANDS:
                logger.info("completing room_depth migration: %s", sql)
                txn.execute(sql)

        await self.db_pool.runInteraction("_background_replace_room_depth", process)

        await self.db_pool.updates._end_background_update(
            _BackgroundUpdates.REPLACE_ROOM_DEPTH_MIN_DEPTH,
        )

        return 0

    async def _background_populate_rooms_creator_column(
        self, progress: dict, batch_size: int
    ):
        """Background update to go and add creator information to `rooms`
        table from `current_state_events` table.
        """

        last_room_id = progress.get("room_id", "")

        def _background_populate_rooms_creator_column_txn(txn: LoggingTransaction):
            sql = """
                SELECT room_id, json FROM event_json
                INNER JOIN rooms AS room USING (room_id)
                INNER JOIN current_state_events AS state_event USING (room_id, event_id)
                WHERE room_id > ? AND (room.creator IS NULL OR room.creator = '') AND state_event.type = 'm.room.create' AND state_event.state_key = ''
                ORDER BY room_id
                LIMIT ?
            """

            txn.execute(sql, (last_room_id, batch_size))
            room_id_to_create_event_results = txn.fetchall()

            new_last_room_id = ""
            for room_id, event_json in room_id_to_create_event_results:
                event_dict = db_to_json(event_json)

                creator = event_dict.get("content").get(EventContentFields.ROOM_CREATOR)

                self.db_pool.simple_update_txn(
                    txn,
                    table="rooms",
                    keyvalues={"room_id": room_id},
                    updatevalues={"creator": creator},
                )
                new_last_room_id = room_id

            if new_last_room_id == "":
                return True

            self.db_pool.updates._background_update_progress_txn(
                txn,
                _BackgroundUpdates.POPULATE_ROOMS_CREATOR_COLUMN,
                {"room_id": new_last_room_id},
            )

            return False

        end = await self.db_pool.runInteraction(
            "_background_populate_rooms_creator_column",
            _background_populate_rooms_creator_column_txn,
        )

        if end:
            await self.db_pool.updates._end_background_update(
                _BackgroundUpdates.POPULATE_ROOMS_CREATOR_COLUMN
            )

        return batch_size


class RoomStore(RoomBackgroundUpdateStore, RoomWorkerStore, SearchStore):
    def __init__(self, database: DatabasePool, db_conn, hs: "HomeServer"):
        super().__init__(database, db_conn, hs)

        self.config = hs.config

    async def upsert_room_on_join(
        self, room_id: str, room_version: RoomVersion, auth_events: List[EventBase]
    ):
        """Ensure that the room is stored in the table

        Called when we join a room over federation, and overwrites any room version
        currently in the table.
        """
        # It's possible that we already have events for the room in our DB
        # without a corresponding room entry. If we do then we don't want to
        # mark the room as having an auth chain cover index.
        has_auth_chain_index = await self.has_auth_chain_index(room_id)

        create_event = None
        for e in auth_events:
            if (e.type, e.state_key) == (EventTypes.Create, ""):
                create_event = e
                break

        if create_event is None:
            # If the state doesn't have a create event then the room is
            # invalid, and it would fail auth checks anyway.
            raise StoreError(400, "No create event in state")

        room_creator = create_event.content.get(EventContentFields.ROOM_CREATOR)

        if not isinstance(room_creator, str):
            # If the create event does not have a creator then the room is
            # invalid, and it would fail auth checks anyway.
            raise StoreError(400, "No creator defined on the create event")

        await self.db_pool.simple_upsert(
            desc="upsert_room_on_join",
            table="rooms",
            keyvalues={"room_id": room_id},
            values={"room_version": room_version.identifier},
            insertion_values={
                "is_public": False,
                "creator": room_creator,
                "has_auth_chain_index": has_auth_chain_index,
            },
            # rooms has a unique constraint on room_id, so no need to lock when doing an
            # emulated upsert.
            lock=False,
        )

    async def maybe_store_room_on_outlier_membership(
        self, room_id: str, room_version: RoomVersion
    ):
        """
        When we receive an invite or any other event over federation that may relate to a room
        we are not in, store the version of the room if we don't already know the room version.
        """
        # It's possible that we already have events for the room in our DB
        # without a corresponding room entry. If we do then we don't want to
        # mark the room as having an auth chain cover index.
        has_auth_chain_index = await self.has_auth_chain_index(room_id)

        await self.db_pool.simple_upsert(
            desc="maybe_store_room_on_outlier_membership",
            table="rooms",
            keyvalues={"room_id": room_id},
            values={},
            insertion_values={
                "room_version": room_version.identifier,
                "is_public": False,
                # We don't worry about setting the `creator` here because
                # we don't process any messages in a room while a user is
                # invited (only after the join).
                "creator": "",
                "has_auth_chain_index": has_auth_chain_index,
            },
            # rooms has a unique constraint on room_id, so no need to lock when doing an
            # emulated upsert.
            lock=False,
        )

    async def set_room_is_public(self, room_id: str, is_public: bool) -> None:
        await self.db_pool.simple_update_one(
            table="rooms",
            keyvalues={"room_id": room_id},
            updatevalues={"is_public": is_public},
            desc="set_room_is_public",
        )

        self.hs.get_notifier().on_new_replication_data()

    async def set_room_is_public_appservice(
        self, room_id, appservice_id, network_id, is_public
    ):
        """Edit the appservice/network specific public room list.

        Each appservice can have a number of published room lists associated
        with them, keyed off of an appservice defined `network_id`, which
        basically represents a single instance of a bridge to a third party
        network.

        Args:
            room_id (str)
            appservice_id (str)
            network_id (str)
            is_public (bool): Whether to publish or unpublish the room from the
                list.
        """

        if is_public:
            await self.db_pool.simple_upsert(
                table="appservice_room_list",
                keyvalues={
                    "appservice_id": appservice_id,
                    "network_id": network_id,
                    "room_id": room_id,
                },
                values={},
                insertion_values={
                    "appservice_id": appservice_id,
                    "network_id": network_id,
                    "room_id": room_id,
                },
                desc="set_room_is_public_appservice_true",
            )
        else:
            await self.db_pool.simple_delete(
                table="appservice_room_list",
                keyvalues={
                    "appservice_id": appservice_id,
                    "network_id": network_id,
                    "room_id": room_id,
                },
                desc="set_room_is_public_appservice_false",
            )

        self.hs.get_notifier().on_new_replication_data()

    async def add_event_report(
        self,
        room_id: str,
        event_id: str,
        user_id: str,
        reason: Optional[str],
        content: JsonDict,
        received_ts: int,
    ) -> None:
        next_id = self._event_reports_id_gen.get_next()
        await self.db_pool.simple_insert(
            table="event_reports",
            values={
                "id": next_id,
                "received_ts": received_ts,
                "room_id": room_id,
                "event_id": event_id,
                "user_id": user_id,
                "reason": reason,
                "content": json_encoder.encode(content),
            },
            desc="add_event_report",
        )

    async def get_event_report(self, report_id: int) -> Optional[Dict[str, Any]]:
        """Retrieve an event report

        Args:
            report_id: ID of reported event in database
        Returns:
            event_report: json list of information from event report
        """

        def _get_event_report_txn(txn, report_id):

            sql = """
                SELECT
                    er.id,
                    er.received_ts,
                    er.room_id,
                    er.event_id,
                    er.user_id,
                    er.content,
                    events.sender,
                    room_stats_state.canonical_alias,
                    room_stats_state.name,
                    event_json.json AS event_json
                FROM event_reports AS er
                LEFT JOIN events
                    ON events.event_id = er.event_id
                JOIN event_json
                    ON event_json.event_id = er.event_id
                JOIN room_stats_state
                    ON room_stats_state.room_id = er.room_id
                WHERE er.id = ?
            """

            txn.execute(sql, [report_id])
            row = txn.fetchone()

            if not row:
                return None

            event_report = {
                "id": row[0],
                "received_ts": row[1],
                "room_id": row[2],
                "event_id": row[3],
                "user_id": row[4],
                "score": db_to_json(row[5]).get("score"),
                "reason": db_to_json(row[5]).get("reason"),
                "sender": row[6],
                "canonical_alias": row[7],
                "name": row[8],
                "event_json": db_to_json(row[9]),
            }

            return event_report

        return await self.db_pool.runInteraction(
            "get_event_report", _get_event_report_txn, report_id
        )

    async def get_event_reports_paginate(
        self,
        start: int,
        limit: int,
        direction: str = "b",
        user_id: Optional[str] = None,
        room_id: Optional[str] = None,
    ) -> Tuple[List[Dict[str, Any]], int]:
        """Retrieve a paginated list of event reports

        Args:
            start: event offset to begin the query from
            limit: number of rows to retrieve
            direction: Whether to fetch the most recent first (`"b"`) or the
                oldest first (`"f"`)
            user_id: search for user_id. Ignored if user_id is None
            room_id: search for room_id. Ignored if room_id is None
        Returns:
            event_reports: json list of event reports
            count: total number of event reports matching the filter criteria
        """

        def _get_event_reports_paginate_txn(txn):
            filters = []
            args = []

            if user_id:
                filters.append("er.user_id LIKE ?")
                args.extend(["%" + user_id + "%"])
            if room_id:
                filters.append("er.room_id LIKE ?")
                args.extend(["%" + room_id + "%"])

            if direction == "b":
                order = "DESC"
            else:
                order = "ASC"

            where_clause = "WHERE " + " AND ".join(filters) if len(filters) > 0 else ""

            sql = """
                SELECT COUNT(*) as total_event_reports
                FROM event_reports AS er
                {}
                """.format(
                where_clause
            )
            txn.execute(sql, args)
            count = txn.fetchone()[0]

            sql = """
                SELECT
                    er.id,
                    er.received_ts,
                    er.room_id,
                    er.event_id,
                    er.user_id,
                    er.content,
                    events.sender,
                    room_stats_state.canonical_alias,
                    room_stats_state.name
                FROM event_reports AS er
                LEFT JOIN events
                    ON events.event_id = er.event_id
                JOIN room_stats_state
                    ON room_stats_state.room_id = er.room_id
                {where_clause}
                ORDER BY er.received_ts {order}
                LIMIT ?
                OFFSET ?
            """.format(
                where_clause=where_clause,
                order=order,
            )

            args += [limit, start]
            txn.execute(sql, args)

            event_reports = []
            for row in txn:
                try:
                    s = db_to_json(row[5]).get("score")
                    r = db_to_json(row[5]).get("reason")
                except Exception:
                    logger.error("Unable to parse json from event_reports: %s", row[0])
                    continue
                event_reports.append(
                    {
                        "id": row[0],
                        "received_ts": row[1],
                        "room_id": row[2],
                        "event_id": row[3],
                        "user_id": row[4],
                        "score": s,
                        "reason": r,
                        "sender": row[6],
                        "canonical_alias": row[7],
                        "name": row[8],
                    }
                )

            return event_reports, count

        return await self.db_pool.runInteraction(
            "get_event_reports_paginate", _get_event_reports_paginate_txn
        )

    async def block_room(self, room_id: str, user_id: str) -> None:
        """Marks the room as blocked.

        Can be called multiple times (though we'll only track the last user to
        block this room).

        Can be called on a room unknown to this homeserver.

        Args:
            room_id: Room to block
            user_id: Who blocked it
        """
        await self.db_pool.simple_upsert(
            table="blocked_rooms",
            keyvalues={"room_id": room_id},
            values={},
            insertion_values={"user_id": user_id},
            desc="block_room",
        )
        await self.db_pool.runInteraction(
            "block_room_invalidation",
            self._invalidate_cache_and_stream,
            self.is_room_blocked,
            (room_id,),
        )

    async def unblock_room(self, room_id: str) -> None:
        """Remove the room from blocking list.

        Args:
            room_id: Room to unblock
        """
        await self.db_pool.simple_delete(
            table="blocked_rooms",
            keyvalues={"room_id": room_id},
            desc="unblock_room",
        )
        await self.db_pool.runInteraction(
            "block_room_invalidation",
            self._invalidate_cache_and_stream,
            self.is_room_blocked,
            (room_id,),
        )<|MERGE_RESOLUTION|>--- conflicted
+++ resolved
@@ -396,24 +396,6 @@
             desc="is_room_blocked",
         )
 
-<<<<<<< HEAD
-    async def is_room_published(self, room_id: str) -> bool:
-        """Check whether a room has been published in the local public room
-        directory.
-
-        Args:
-            room_id
-        Returns:
-            Whether the room is currently published in the room directory
-        """
-        # Get room information
-        room_info = await self.get_room(room_id)
-        if not room_info:
-            return False
-
-        # Check the is_public value
-        return room_info.get("is_public", False)
-=======
     async def room_is_blocked_by(self, room_id: str) -> Optional[str]:
         """
         Function to retrieve user who has blocked the room.
@@ -427,7 +409,6 @@
             allow_none=True,
             desc="room_is_blocked_by",
         )
->>>>>>> e713855d
 
     async def get_rooms_paginate(
         self,
