--- conflicted
+++ resolved
@@ -14,11 +14,7 @@
 # limitations under the License.
 import logging
 from collections import namedtuple
-<<<<<<< HEAD
-from typing import Iterable, List, Optional
-=======
-from typing import Optional, Tuple
->>>>>>> 45e8f772
+from typing import Iterable, List, Optional, Tuple
 
 from canonicaljson import encode_canonical_json
 
