--- conflicted
+++ resolved
@@ -17,11 +17,7 @@
 
 import logging
 import re
-<<<<<<< HEAD
-from typing import Awaitable, Dict, List, Optional
-=======
 from typing import Any, Awaitable, Dict, List, Optional
->>>>>>> a466b679
 
 from synapse.api.constants import UserTypes
 from synapse.api.errors import Codes, StoreError, SynapseError, ThreepidValidationError
