# -*- coding: utf-8 -*-
# Copyright 2014-2016 OpenMarket Ltd
# Copyright 2017-2018 New Vector Ltd
# Copyright 2019,2020 The Matrix.org Foundation C.I.C.
#
# Licensed under the Apache License, Version 2.0 (the "License");
# you may not use this file except in compliance with the License.
# You may obtain a copy of the License at
#
#     http://www.apache.org/licenses/LICENSE-2.0
#
# Unless required by applicable law or agreed to in writing, software
# distributed under the License is distributed on an "AS IS" BASIS,
# WITHOUT WARRANTIES OR CONDITIONS OF ANY KIND, either express or implied.
# See the License for the specific language governing permissions and
# limitations under the License.
import logging
import re
from typing import TYPE_CHECKING, Any, Dict, List, Optional, Tuple

import attr

from synapse.api.constants import UserTypes
from synapse.api.errors import Codes, StoreError, SynapseError, ThreepidValidationError
from synapse.metrics.background_process_metrics import wrap_as_background_process
from synapse.storage.database import DatabasePool
from synapse.storage.databases.main.cache import CacheInvalidationWorkerStore
from synapse.storage.databases.main.stats import StatsStore
from synapse.storage.types import Connection, Cursor
from synapse.storage.util.id_generators import IdGenerator
from synapse.storage.util.sequence import build_sequence_generator
from synapse.types import UserID
from synapse.util.caches.descriptors import cached

if TYPE_CHECKING:
    from synapse.server import HomeServer

THIRTY_MINUTES_IN_MS = 30 * 60 * 1000

logger = logging.getLogger(__name__)


@attr.s(frozen=True, slots=True)
class TokenLookupResult:
    """Result of looking up an access token.

    Attributes:
        user_id: The user that this token authenticates as
        is_guest
        shadow_banned
        token_id: The ID of the access token looked up
        device_id: The device associated with the token, if any.
        valid_until_ms: The timestamp the token expires, if any.
        token_owner: The "owner" of the token. This is either the same as the
            user, or a server admin who is logged in as the user.
    """

    user_id = attr.ib(type=str)
    is_guest = attr.ib(type=bool, default=False)
    shadow_banned = attr.ib(type=bool, default=False)
    token_id = attr.ib(type=Optional[int], default=None)
    device_id = attr.ib(type=Optional[str], default=None)
    valid_until_ms = attr.ib(type=Optional[int], default=None)
    token_owner = attr.ib(type=str)

    # Make the token owner default to the user ID, which is the common case.
    @token_owner.default
    def _default_token_owner(self):
        return self.user_id


class RegistrationWorkerStore(CacheInvalidationWorkerStore):
    def __init__(self, database: DatabasePool, db_conn: Connection, hs: "HomeServer"):
        super().__init__(database, db_conn, hs)

        self.config = hs.config

        # Note: we don't check this sequence for consistency as we'd have to
        # call `find_max_generated_user_id_localpart` each time, which is
        # expensive if there are many entries.
        self._user_id_seq = build_sequence_generator(
            database.engine,
            find_max_generated_user_id_localpart,
            "user_id_seq",
        )

<<<<<<< HEAD
        self._account_validity_enabled = hs.config.account_validity_enabled
        if self._account_validity_enabled:
            self._account_validity_period = hs.config.account_validity_period
            self._account_validity_startup_job_max_delta = (
                hs.config.account_validity_startup_job_max_delta
=======
        self._account_validity = hs.config.account_validity
        if hs.config.run_background_tasks and self._account_validity.enabled:
            self._clock.call_later(
                0.0,
                self._set_expiration_date_when_missing,
>>>>>>> d2f0ec12
            )

            if hs.config.run_background_tasks:
                self._clock.call_later(
                    0.0, self._set_expiration_date_when_missing,
                )

        # Create a background job for culling expired 3PID validity tokens
        if hs.config.run_background_tasks:
            self._clock.looping_call(
                self.cull_expired_threepid_validation_tokens, THIRTY_MINUTES_IN_MS
            )

    @cached()
    async def get_user_by_id(self, user_id: str) -> Optional[Dict[str, Any]]:
        return await self.db_pool.simple_select_one(
            table="users",
            keyvalues={"name": user_id},
            retcols=[
                "name",
                "password_hash",
                "is_guest",
                "admin",
                "consent_version",
                "consent_server_notice_sent",
                "appservice_id",
                "creation_ts",
                "user_type",
                "deactivated",
            ],
            allow_none=True,
            desc="get_user_by_id",
        )

    async def is_trial_user(self, user_id: str) -> bool:
        """Checks if user is in the "trial" period, i.e. within the first
        N days of registration defined by `mau_trial_days` config

        Args:
            user_id: The user to check for trial status.
        """

        info = await self.get_user_by_id(user_id)
        if not info:
            return False

        now = self._clock.time_msec()
        trial_duration_ms = self.config.mau_trial_days * 24 * 60 * 60 * 1000
        is_trial = (now - info["creation_ts"] * 1000) < trial_duration_ms
        return is_trial

    @cached()
    async def get_user_by_access_token(self, token: str) -> Optional[TokenLookupResult]:
        """Get a user from the given access token.

        Args:
            token: The access token of a user.
        Returns:
            None, if the token did not match, otherwise a `TokenLookupResult`
        """
        return await self.db_pool.runInteraction(
            "get_user_by_access_token", self._query_for_auth, token
        )

    @cached()
    async def get_expiration_ts_for_user(self, user_id: str) -> Optional[int]:
        """Get the expiration timestamp for the account bearing a given user ID.

        Args:
            user_id: The ID of the user.
        Returns:
            None, if the account has no expiration timestamp, otherwise int
            representation of the timestamp (as a number of milliseconds since epoch).
        """
        return await self.db_pool.simple_select_one_onecol(
            table="account_validity",
            keyvalues={"user_id": user_id},
            retcol="expiration_ts_ms",
            allow_none=True,
            desc="get_expiration_ts_for_user",
        )

    async def is_account_expired(self, user_id: str, current_ts: int) -> bool:
        """
        Returns whether an user account is expired.

        Args:
            user_id: The user's ID
            current_ts: The current timestamp

        Returns:
            Whether the user account has expired
        """
        expiration_ts = await self.get_expiration_ts_for_user(user_id)
        return expiration_ts is not None and current_ts >= expiration_ts

    async def set_account_validity_for_user(
        self,
        user_id: str,
        expiration_ts: int,
        email_sent: bool,
        renewal_token: Optional[str] = None,
        token_used_ts: Optional[int] = None,
    ) -> None:
        """Updates the account validity properties of the given account, with the
        given values.

        Args:
            user_id: ID of the account to update properties for.
            expiration_ts: New expiration date, as a timestamp in milliseconds
                since epoch.
            email_sent: True means a renewal email has been sent for this account
                and there's no need to send another one for the current validity
                period.
            renewal_token: Renewal token the user can use to extend the validity
                of their account. Defaults to no token.
            token_used_ts: A timestamp of when the current token was used to renew
                the account.
        """

        def set_account_validity_for_user_txn(txn):
            self.db_pool.simple_update_txn(
                txn=txn,
                table="account_validity",
                keyvalues={"user_id": user_id},
                updatevalues={
                    "expiration_ts_ms": expiration_ts,
                    "email_sent": email_sent,
                    "renewal_token": renewal_token,
                    "token_used_ts_ms": token_used_ts,
                },
            )
            self._invalidate_cache_and_stream(
                txn, self.get_expiration_ts_for_user, (user_id,)
            )

        await self.db_pool.runInteraction(
            "set_account_validity_for_user", set_account_validity_for_user_txn
        )

    async def get_expired_users(self):
        """Get UserIDs of all expired users.

        Users who are not active, or do not have profile information, are
        excluded from the results.

        Returns:
            Deferred[List[UserID]]: List of expired user IDs
        """

        def get_expired_users_txn(txn, now_ms):
            # We need to use pattern matching as profiles.user_id is confusingly just the
            # user's localpart, whereas account_validity.user_id is a full user ID
            sql = """
            SELECT av.user_id from account_validity AS av
                LEFT JOIN profiles as p
                ON av.user_id LIKE '%%' || p.user_id || ':%%'
            WHERE expiration_ts_ms <= ?
                AND p.active = 1
            """
            txn.execute(sql, (now_ms,))
            rows = txn.fetchall()

            return [UserID.from_string(row[0]) for row in rows]

        res = await self.db_pool.runInteraction(
            "get_expired_users", get_expired_users_txn, self._clock.time_msec()
        )

        return res

    async def set_renewal_token_for_user(
        self, user_id: str, renewal_token: str
    ) -> None:
        """Defines a renewal token for a given user, and clears the token_used timestamp.

        Args:
            user_id: ID of the user to set the renewal token for.
            renewal_token: Random unique string that will be used to renew the
                user's account.

        Raises:
            StoreError: The provided token is already set for another user.
        """
        await self.db_pool.simple_update_one(
            table="account_validity",
            keyvalues={"user_id": user_id},
            updatevalues={"renewal_token": renewal_token, "token_used_ts_ms": None},
            desc="set_renewal_token_for_user",
        )

    async def get_user_from_renewal_token(
        self, renewal_token: str
    ) -> Tuple[str, int, Optional[int]]:
        """Get a user ID and renewal status from a renewal token.

        Args:
            renewal_token: The renewal token to perform the lookup with.

        Returns:
            A tuple of containing the following values:
                * The ID of a user to which the token belongs.
                * An int representing the user's expiry timestamp as milliseconds since the
                    epoch, or 0 if the token was invalid.
                * An optional int representing the timestamp of when the user renewed their
                    account timestamp as milliseconds since the epoch. None if the account
                    has not been renewed using the current token yet.
        """
        ret_dict = await self.db_pool.simple_select_one(
            table="account_validity",
            keyvalues={"renewal_token": renewal_token},
            retcols=["user_id", "expiration_ts_ms", "token_used_ts_ms"],
            desc="get_user_from_renewal_token",
        )

        return (
            ret_dict["user_id"],
            ret_dict["expiration_ts_ms"],
            ret_dict["token_used_ts_ms"],
        )

    async def get_renewal_token_for_user(self, user_id: str) -> str:
        """Get the renewal token associated with a given user ID.

        Args:
            user_id: The user ID to lookup a token for.

        Returns:
            The renewal token associated with this user ID.
        """
        return await self.db_pool.simple_select_one_onecol(
            table="account_validity",
            keyvalues={"user_id": user_id},
            retcol="renewal_token",
            desc="get_renewal_token_for_user",
        )

    async def get_users_expiring_soon(self) -> List[Dict[str, Any]]:
        """Selects users whose account will expire in the [now, now + renew_at] time
        window (see configuration for account_validity for information on what renew_at
        refers to).

        Returns:
            A list of dictionaries, each with a user ID and expiration time (in milliseconds).
        """

        def select_users_txn(txn, now_ms, renew_at):
            sql = (
                "SELECT user_id, expiration_ts_ms FROM account_validity"
                " WHERE email_sent = ? AND (expiration_ts_ms - ?) <= ?"
            )
            values = [False, now_ms, renew_at]
            txn.execute(sql, values)
            return self.db_pool.cursor_to_dict(txn)

        return await self.db_pool.runInteraction(
            "get_users_expiring_soon",
            select_users_txn,
            self._clock.time_msec(),
            self.config.account_validity_renew_at,
        )

    async def set_renewal_mail_status(self, user_id: str, email_sent: bool) -> None:
        """Sets or unsets the flag that indicates whether a renewal email has been sent
        to the user (and the user hasn't renewed their account yet).

        Args:
            user_id: ID of the user to set/unset the flag for.
            email_sent: Flag which indicates whether a renewal email has been sent
                to this user.
        """
        await self.db_pool.simple_update_one(
            table="account_validity",
            keyvalues={"user_id": user_id},
            updatevalues={"email_sent": email_sent},
            desc="set_renewal_mail_status",
        )

    async def delete_account_validity_for_user(self, user_id: str) -> None:
        """Deletes the entry for the given user in the account validity table, removing
        their expiration date and renewal token.

        Args:
            user_id: ID of the user to remove from the account validity table.
        """
        await self.db_pool.simple_delete_one(
            table="account_validity",
            keyvalues={"user_id": user_id},
            desc="delete_account_validity_for_user",
        )

    async def get_info_for_users(
        self, user_ids: List[str],
    ):
        """Return the user info for a given set of users

        Args:
            user_ids: A list of users to return information about

        Returns:
            Deferred[Dict[str, bool]]: A dictionary mapping each user ID to
                a dict with the following keys:
                    * expired - whether this is an expired user
                    * deactivated - whether this is a deactivated user
        """
        # Get information of all our local users
        def _get_info_for_users_txn(txn):
            rows = []

            for user_id in user_ids:
                sql = """
                    SELECT u.name, u.deactivated, av.expiration_ts_ms
                    FROM users as u
                    LEFT JOIN account_validity as av
                    ON av.user_id = u.name
                    WHERE u.name = ?
                """

                txn.execute(sql, (user_id,))
                row = txn.fetchone()
                if row:
                    rows.append(row)

            return rows

        info_rows = await self.db_pool.runInteraction(
            "get_info_for_users", _get_info_for_users_txn
        )

        return {
            user_id: {
                "expired": (
                    expiration is not None and self._clock.time_msec() >= expiration
                ),
                "deactivated": deactivated == 1,
            }
            for user_id, deactivated, expiration in info_rows
        }

    async def is_server_admin(self, user: UserID) -> bool:
        """Determines if a user is an admin of this homeserver.

        Args:
            user: user ID of the user to test

        Returns:
            true iff the user is a server admin, false otherwise.
        """
        res = await self.db_pool.simple_select_one_onecol(
            table="users",
            keyvalues={"name": user.to_string()},
            retcol="admin",
            allow_none=True,
            desc="is_server_admin",
        )

        return bool(res) if res else False

    async def set_server_admin(self, user: UserID, admin: bool) -> None:
        """Sets whether a user is an admin of this homeserver.

        Args:
            user: user ID of the user to test
            admin: true iff the user is to be a server admin, false otherwise.
        """

        def set_server_admin_txn(txn):
            self.db_pool.simple_update_one_txn(
                txn, "users", {"name": user.to_string()}, {"admin": 1 if admin else 0}
            )
            self._invalidate_cache_and_stream(
                txn, self.get_user_by_id, (user.to_string(),)
            )

        await self.db_pool.runInteraction("set_server_admin", set_server_admin_txn)

    async def set_shadow_banned(self, user: UserID, shadow_banned: bool) -> None:
        """Sets whether a user shadow-banned.

        Args:
            user: user ID of the user to test
            shadow_banned: true iff the user is to be shadow-banned, false otherwise.
        """

        def set_shadow_banned_txn(txn):
            self.db_pool.simple_update_one_txn(
                txn,
                table="users",
                keyvalues={"name": user.to_string()},
                updatevalues={"shadow_banned": shadow_banned},
            )
            # In order for this to apply immediately, clear the cache for this user.
            tokens = self.db_pool.simple_select_onecol_txn(
                txn,
                table="access_tokens",
                keyvalues={"user_id": user.to_string()},
                retcol="token",
            )
            for token in tokens:
                self._invalidate_cache_and_stream(
                    txn, self.get_user_by_access_token, (token,)
                )

        await self.db_pool.runInteraction("set_shadow_banned", set_shadow_banned_txn)

    def _query_for_auth(self, txn, token: str) -> Optional[TokenLookupResult]:
        sql = """
            SELECT users.name as user_id,
                users.is_guest,
                users.shadow_banned,
                access_tokens.id as token_id,
                access_tokens.device_id,
                access_tokens.valid_until_ms,
                access_tokens.user_id as token_owner
            FROM users
            INNER JOIN access_tokens on users.name = COALESCE(puppets_user_id, access_tokens.user_id)
            WHERE token = ?
        """

        txn.execute(sql, (token,))
        rows = self.db_pool.cursor_to_dict(txn)
        if rows:
            return TokenLookupResult(**rows[0])

        return None

    @cached()
    async def is_real_user(self, user_id: str) -> bool:
        """Determines if the user is a real user, ie does not have a 'user_type'.

        Args:
            user_id: user id to test

        Returns:
            True if user 'user_type' is null or empty string
        """
        return await self.db_pool.runInteraction(
            "is_real_user", self.is_real_user_txn, user_id
        )

    @cached()
    async def is_support_user(self, user_id: str) -> bool:
        """Determines if the user is of type UserTypes.SUPPORT

        Args:
            user_id: user id to test

        Returns:
            True if user is of type UserTypes.SUPPORT
        """
        return await self.db_pool.runInteraction(
            "is_support_user", self.is_support_user_txn, user_id
        )

    def is_real_user_txn(self, txn, user_id):
        res = self.db_pool.simple_select_one_onecol_txn(
            txn=txn,
            table="users",
            keyvalues={"name": user_id},
            retcol="user_type",
            allow_none=True,
        )
        return res is None

    def is_support_user_txn(self, txn, user_id):
        res = self.db_pool.simple_select_one_onecol_txn(
            txn=txn,
            table="users",
            keyvalues={"name": user_id},
            retcol="user_type",
            allow_none=True,
        )
        return True if res == UserTypes.SUPPORT else False

    async def get_users_by_id_case_insensitive(self, user_id: str) -> Dict[str, str]:
        """Gets users that match user_id case insensitively.

        Returns:
             A mapping of user_id -> password_hash.
        """

        def f(txn):
            sql = "SELECT name, password_hash FROM users WHERE lower(name) = lower(?)"
            txn.execute(sql, (user_id,))
            return dict(txn)

        return await self.db_pool.runInteraction("get_users_by_id_case_insensitive", f)

    async def record_user_external_id(
        self, auth_provider: str, external_id: str, user_id: str
    ) -> None:
        """Record a mapping from an external user id to a mxid

        Args:
            auth_provider: identifier for the remote auth provider
            external_id: id on that system
            user_id: complete mxid that it is mapped to
        """
        await self.db_pool.simple_insert(
            table="user_external_ids",
            values={
                "auth_provider": auth_provider,
                "external_id": external_id,
                "user_id": user_id,
            },
            desc="record_user_external_id",
        )

    async def get_user_by_external_id(
        self, auth_provider: str, external_id: str
    ) -> Optional[str]:
        """Look up a user by their external auth id

        Args:
            auth_provider: identifier for the remote auth provider
            external_id: id on that system

        Returns:
            the mxid of the user, or None if they are not known
        """
        return await self.db_pool.simple_select_one_onecol(
            table="user_external_ids",
            keyvalues={"auth_provider": auth_provider, "external_id": external_id},
            retcol="user_id",
            allow_none=True,
            desc="get_user_by_external_id",
        )

    async def get_external_ids_by_user(self, mxid: str) -> List[Tuple[str, str]]:
        """Look up external ids for the given user

        Args:
            mxid: the MXID to be looked up

        Returns:
            Tuples of (auth_provider, external_id)
        """
        res = await self.db_pool.simple_select_list(
            table="user_external_ids",
            keyvalues={"user_id": mxid},
            retcols=("auth_provider", "external_id"),
            desc="get_external_ids_by_user",
        )
        return [(r["auth_provider"], r["external_id"]) for r in res]

    async def count_all_users(self):
        """Counts all users registered on the homeserver."""

        def _count_users(txn):
            txn.execute("SELECT COUNT(*) AS users FROM users")
            rows = self.db_pool.cursor_to_dict(txn)
            if rows:
                return rows[0]["users"]
            return 0

        return await self.db_pool.runInteraction("count_users", _count_users)

    async def count_daily_user_type(self) -> Dict[str, int]:
        """
        Counts 1) native non guest users
               2) native guests users
               3) bridged users
        who registered on the homeserver in the past 24 hours
        """

        def _count_daily_user_type(txn):
            yesterday = int(self._clock.time()) - (60 * 60 * 24)

            sql = """
                SELECT user_type, COALESCE(count(*), 0) AS count FROM (
                    SELECT
                    CASE
                        WHEN is_guest=0 AND appservice_id IS NULL THEN 'native'
                        WHEN is_guest=1 AND appservice_id IS NULL THEN 'guest'
                        WHEN is_guest=0 AND appservice_id IS NOT NULL THEN 'bridged'
                    END AS user_type
                    FROM users
                    WHERE creation_ts > ?
                ) AS t GROUP BY user_type
            """
            results = {"native": 0, "guest": 0, "bridged": 0}
            txn.execute(sql, (yesterday,))
            for row in txn:
                results[row[0]] = row[1]
            return results

        return await self.db_pool.runInteraction(
            "count_daily_user_type", _count_daily_user_type
        )

    async def count_nonbridged_users(self):
        def _count_users(txn):
            txn.execute(
                """
                SELECT COALESCE(COUNT(*), 0) FROM users
                WHERE appservice_id IS NULL
            """
            )
            (count,) = txn.fetchone()
            return count

        return await self.db_pool.runInteraction("count_users", _count_users)

    async def count_real_users(self):
        """Counts all users without a special user_type registered on the homeserver."""

        def _count_users(txn):
            txn.execute("SELECT COUNT(*) AS users FROM users where user_type is null")
            rows = self.db_pool.cursor_to_dict(txn)
            if rows:
                return rows[0]["users"]
            return 0

        return await self.db_pool.runInteraction("count_real_users", _count_users)

    async def generate_user_id(self) -> str:
        """Generate a suitable localpart for a guest user

        Returns: a (hopefully) free localpart
        """
        next_id = await self.db_pool.runInteraction(
            "generate_user_id", self._user_id_seq.get_next_id_txn
        )

        return str(next_id)

    async def get_user_id_by_threepid(self, medium: str, address: str) -> Optional[str]:
        """Returns user id from threepid

        Args:
            medium: threepid medium e.g. email
            address: threepid address e.g. me@example.com

        Returns:
            The user ID or None if no user id/threepid mapping exists
        """
        user_id = await self.db_pool.runInteraction(
            "get_user_id_by_threepid", self.get_user_id_by_threepid_txn, medium, address
        )
        return user_id

    def get_user_id_by_threepid_txn(self, txn, medium, address):
        """Returns user id from threepid

        Args:
            txn (cursor):
            medium (str): threepid medium e.g. email
            address (str): threepid address e.g. me@example.com

        Returns:
            str|None: user id or None if no user id/threepid mapping exists
        """
        ret = self.db_pool.simple_select_one_txn(
            txn,
            "user_threepids",
            {"medium": medium, "address": address},
            ["user_id"],
            True,
        )
        if ret:
            return ret["user_id"]
        return None

    async def user_add_threepid(self, user_id, medium, address, validated_at, added_at):
        await self.db_pool.simple_upsert(
            "user_threepids",
            {"medium": medium, "address": address},
            {"user_id": user_id, "validated_at": validated_at, "added_at": added_at},
        )

    async def user_get_threepids(self, user_id):
        return await self.db_pool.simple_select_list(
            "user_threepids",
            {"user_id": user_id},
            ["medium", "address", "validated_at", "added_at"],
            "user_get_threepids",
        )

    async def user_delete_threepid(self, user_id, medium, address) -> None:
        await self.db_pool.simple_delete(
            "user_threepids",
            keyvalues={"user_id": user_id, "medium": medium, "address": address},
            desc="user_delete_threepid",
        )

    async def user_delete_threepids(self, user_id: str) -> None:
        """Delete all threepid this user has bound

        Args:
             user_id: The user id to delete all threepids of

        """
        await self.db_pool.simple_delete(
            "user_threepids",
            keyvalues={"user_id": user_id},
            desc="user_delete_threepids",
        )

    async def add_user_bound_threepid(
        self, user_id: str, medium: str, address: str, id_server: str
    ):
        """The server proxied a bind request to the given identity server on
        behalf of the given user. We need to remember this in case the user
        asks us to unbind the threepid.

        Args:
            user_id
            medium
            address
            id_server
        """
        # We need to use an upsert, in case they user had already bound the
        # threepid
        await self.db_pool.simple_upsert(
            table="user_threepid_id_server",
            keyvalues={
                "user_id": user_id,
                "medium": medium,
                "address": address,
                "id_server": id_server,
            },
            values={},
            insertion_values={},
            desc="add_user_bound_threepid",
        )

    async def user_get_bound_threepids(self, user_id: str) -> List[Dict[str, Any]]:
        """Get the threepids that a user has bound to an identity server through the homeserver
        The homeserver remembers where binds to an identity server occurred. Using this
        method can retrieve those threepids.

        Args:
            user_id: The ID of the user to retrieve threepids for

        Returns:
            List of dictionaries containing the following keys:
                medium (str): The medium of the threepid (e.g "email")
                address (str): The address of the threepid (e.g "bob@example.com")
        """
        return await self.db_pool.simple_select_list(
            table="user_threepid_id_server",
            keyvalues={"user_id": user_id},
            retcols=["medium", "address"],
            desc="user_get_bound_threepids",
        )

    async def remove_user_bound_threepid(
        self, user_id: str, medium: str, address: str, id_server: str
    ) -> None:
        """The server proxied an unbind request to the given identity server on
        behalf of the given user, so we remove the mapping of threepid to
        identity server.

        Args:
            user_id
            medium
            address
            id_server
        """
        await self.db_pool.simple_delete(
            table="user_threepid_id_server",
            keyvalues={
                "user_id": user_id,
                "medium": medium,
                "address": address,
                "id_server": id_server,
            },
            desc="remove_user_bound_threepid",
        )

    async def get_id_servers_user_bound(
        self, user_id: str, medium: str, address: str
    ) -> List[str]:
        """Get the list of identity servers that the server proxied bind
        requests to for given user and threepid

        Args:
            user_id: The user to query for identity servers.
            medium: The medium to query for identity servers.
            address: The address to query for identity servers.

        Returns:
            A list of identity servers
        """
        return await self.db_pool.simple_select_onecol(
            table="user_threepid_id_server",
            keyvalues={"user_id": user_id, "medium": medium, "address": address},
            retcol="id_server",
            desc="get_id_servers_user_bound",
        )

    @cached()
    async def get_user_deactivated_status(self, user_id: str) -> bool:
        """Retrieve the value for the `deactivated` property for the provided user.

        Args:
            user_id: The ID of the user to retrieve the status for.

        Returns:
            True if the user was deactivated, false if the user is still active.
        """

        res = await self.db_pool.simple_select_one_onecol(
            table="users",
            keyvalues={"name": user_id},
            retcol="deactivated",
            desc="get_user_deactivated_status",
        )

        # Convert the integer into a boolean.
        return res == 1

    async def get_threepid_validation_session(
        self,
        medium: Optional[str],
        client_secret: str,
        address: Optional[str] = None,
        sid: Optional[str] = None,
        validated: Optional[bool] = True,
    ) -> Optional[Dict[str, Any]]:
        """Gets a session_id and last_send_attempt (if available) for a
        combination of validation metadata

        Args:
            medium: The medium of the 3PID
            client_secret: A unique string provided by the client to help identify this
                validation attempt
            address: The address of the 3PID
            sid: The ID of the validation session
            validated: Whether sessions should be filtered by
                whether they have been validated already or not. None to
                perform no filtering

        Returns:
            A dict containing the following:
                * address - address of the 3pid
                * medium - medium of the 3pid
                * client_secret - a secret provided by the client for this validation session
                * session_id - ID of the validation session
                * send_attempt - a number serving to dedupe send attempts for this session
                * validated_at - timestamp of when this session was validated if so

                Otherwise None if a validation session is not found
        """
        if not client_secret:
            raise SynapseError(
                400, "Missing parameter: client_secret", errcode=Codes.MISSING_PARAM
            )

        keyvalues = {"client_secret": client_secret}
        if medium:
            keyvalues["medium"] = medium
        if address:
            keyvalues["address"] = address
        if sid:
            keyvalues["session_id"] = sid

        assert address or sid

        def get_threepid_validation_session_txn(txn):
            sql = """
                SELECT address, session_id, medium, client_secret,
                last_send_attempt, validated_at
                FROM threepid_validation_session WHERE %s
                """ % (
                " AND ".join("%s = ?" % k for k in keyvalues.keys()),
            )

            if validated is not None:
                sql += " AND validated_at IS " + ("NOT NULL" if validated else "NULL")

            sql += " LIMIT 1"

            txn.execute(sql, list(keyvalues.values()))
            rows = self.db_pool.cursor_to_dict(txn)
            if not rows:
                return None

            return rows[0]

        return await self.db_pool.runInteraction(
            "get_threepid_validation_session", get_threepid_validation_session_txn
        )

    async def delete_threepid_session(self, session_id: str) -> None:
        """Removes a threepid validation session from the database. This can
        be done after validation has been performed and whatever action was
        waiting on it has been carried out

        Args:
            session_id: The ID of the session to delete
        """

        def delete_threepid_session_txn(txn):
            self.db_pool.simple_delete_txn(
                txn,
                table="threepid_validation_token",
                keyvalues={"session_id": session_id},
            )
            self.db_pool.simple_delete_txn(
                txn,
                table="threepid_validation_session",
                keyvalues={"session_id": session_id},
            )

        await self.db_pool.runInteraction(
            "delete_threepid_session", delete_threepid_session_txn
        )

    @wrap_as_background_process("cull_expired_threepid_validation_tokens")
    async def cull_expired_threepid_validation_tokens(self) -> None:
        """Remove threepid validation tokens with expiry dates that have passed"""

        def cull_expired_threepid_validation_tokens_txn(txn, ts):
            sql = """
            DELETE FROM threepid_validation_token WHERE
            expires < ?
            """
            txn.execute(sql, (ts,))

        await self.db_pool.runInteraction(
            "cull_expired_threepid_validation_tokens",
            cull_expired_threepid_validation_tokens_txn,
            self._clock.time_msec(),
        )

    @wrap_as_background_process("account_validity_set_expiration_dates")
    async def _set_expiration_date_when_missing(self):
        """
        Retrieves the list of registered users that don't have an expiration date, and
        adds an expiration date for each of them.
        """

        def select_users_with_no_expiration_date_txn(txn):
            """Retrieves the list of registered users with no expiration date from the
            database, filtering out deactivated users.
            """
            sql = (
                "SELECT users.name FROM users"
                " LEFT JOIN account_validity ON (users.name = account_validity.user_id)"
                " WHERE account_validity.user_id is NULL AND users.deactivated = 0;"
            )
            txn.execute(sql, [])

            res = self.db_pool.cursor_to_dict(txn)
            if res:
                for user in res:
                    self.set_expiration_date_for_user_txn(
                        txn, user["name"], use_delta=True
                    )

        await self.db_pool.runInteraction(
            "get_users_with_no_expiration_date",
            select_users_with_no_expiration_date_txn,
        )

    def set_expiration_date_for_user_txn(self, txn, user_id, use_delta=False):
        """Sets an expiration date to the account with the given user ID.

        Args:
             user_id (str): User ID to set an expiration date for.
             use_delta (bool): If set to False, the expiration date for the user will be
                now + validity period. If set to True, this expiration date will be a
                random value in the [now + period - d ; now + period] range, d being a
                delta equal to 10% of the validity period.
        """
        now_ms = self._clock.time_msec()
        expiration_ts = now_ms + self._account_validity_period

        if use_delta:
            expiration_ts = self.rand.randrange(
                expiration_ts - self._account_validity_startup_job_max_delta,
                expiration_ts,
            )

        self.db_pool.simple_upsert_txn(
            txn,
            "account_validity",
            keyvalues={"user_id": user_id},
            values={"expiration_ts_ms": expiration_ts, "email_sent": False},
        )

    async def get_user_pending_deactivation(self) -> Optional[str]:
        """
        Gets one user from the table of users waiting to be parted from all the rooms
        they're in.
        """
        return await self.db_pool.simple_select_one_onecol(
            "users_pending_deactivation",
            keyvalues={},
            retcol="user_id",
            allow_none=True,
            desc="get_users_pending_deactivation",
        )

    async def del_user_pending_deactivation(self, user_id: str) -> None:
        """
        Removes the given user to the table of users who need to be parted from all the
        rooms they're in, effectively marking that user as fully deactivated.
        """
        # XXX: This should be simple_delete_one but we failed to put a unique index on
        # the table, so somehow duplicate entries have ended up in it.
        await self.db_pool.simple_delete(
            "users_pending_deactivation",
            keyvalues={"user_id": user_id},
            desc="del_user_pending_deactivation",
        )

    async def get_access_token_last_validated(self, token_id: int) -> int:
        """Retrieves the time (in milliseconds) of the last validation of an access token.

        Args:
            token_id: The ID of the access token to update.
        Raises:
            StoreError if the access token was not found.

        Returns:
            The last validation time.
        """
        result = await self.db_pool.simple_select_one_onecol(
            "access_tokens", {"id": token_id}, "last_validated"
        )

        # If this token has not been validated (since starting to track this),
        # return 0 instead of None.
        return result or 0

    async def update_access_token_last_validated(self, token_id: int) -> None:
        """Updates the last time an access token was validated.

        Args:
            token_id: The ID of the access token to update.
        Raises:
            StoreError if there was a problem updating this.
        """
        now = self._clock.time_msec()

        await self.db_pool.simple_update_one(
            "access_tokens",
            {"id": token_id},
            {"last_validated": now},
            desc="update_access_token_last_validated",
        )


class RegistrationBackgroundUpdateStore(RegistrationWorkerStore):
    def __init__(self, database: DatabasePool, db_conn: Connection, hs: "HomeServer"):
        super().__init__(database, db_conn, hs)

        self._clock = hs.get_clock()
        self.config = hs.config

        self.db_pool.updates.register_background_index_update(
            "access_tokens_device_index",
            index_name="access_tokens_device_id",
            table="access_tokens",
            columns=["user_id", "device_id"],
        )

        self.db_pool.updates.register_background_index_update(
            "users_creation_ts",
            index_name="users_creation_ts",
            table="users",
            columns=["creation_ts"],
        )

        # we no longer use refresh tokens, but it's possible that some people
        # might have a background update queued to build this index. Just
        # clear the background update.
        self.db_pool.updates.register_noop_background_update(
            "refresh_tokens_device_index"
        )

        self.db_pool.updates.register_background_update_handler(
            "user_threepids_grandfather", self._bg_user_threepids_grandfather
        )

        self.db_pool.updates.register_background_update_handler(
            "users_set_deactivated_flag", self._background_update_set_deactivated_flag
        )

        self.db_pool.updates.register_background_index_update(
            "user_external_ids_user_id_idx",
            index_name="user_external_ids_user_id_idx",
            table="user_external_ids",
            columns=["user_id"],
            unique=False,
        )

    async def _background_update_set_deactivated_flag(self, progress, batch_size):
        """Retrieves a list of all deactivated users and sets the 'deactivated' flag to 1
        for each of them.
        """

        last_user = progress.get("user_id", "")

        def _background_update_set_deactivated_flag_txn(txn):
            txn.execute(
                """
                SELECT
                    users.name,
                    COUNT(access_tokens.token) AS count_tokens,
                    COUNT(user_threepids.address) AS count_threepids
                FROM users
                    LEFT JOIN access_tokens ON (access_tokens.user_id = users.name)
                    LEFT JOIN user_threepids ON (user_threepids.user_id = users.name)
                WHERE (users.password_hash IS NULL OR users.password_hash = '')
                AND (users.appservice_id IS NULL OR users.appservice_id = '')
                AND users.is_guest = 0
                AND users.name > ?
                GROUP BY users.name
                ORDER BY users.name ASC
                LIMIT ?;
                """,
                (last_user, batch_size),
            )

            rows = self.db_pool.cursor_to_dict(txn)

            if not rows:
                return True, 0

            rows_processed_nb = 0

            for user in rows:
                if not user["count_tokens"] and not user["count_threepids"]:
                    self.set_user_deactivated_status_txn(txn, user["name"], True)
                    rows_processed_nb += 1

            logger.info("Marked %d rows as deactivated", rows_processed_nb)

            self.db_pool.updates._background_update_progress_txn(
                txn, "users_set_deactivated_flag", {"user_id": rows[-1]["name"]}
            )

            if batch_size > len(rows):
                return True, len(rows)
            else:
                return False, len(rows)

        end, nb_processed = await self.db_pool.runInteraction(
            "users_set_deactivated_flag", _background_update_set_deactivated_flag_txn
        )

        if end:
            await self.db_pool.updates._end_background_update(
                "users_set_deactivated_flag"
            )

        return nb_processed

    async def _bg_user_threepids_grandfather(self, progress, batch_size):
        """We now track which identity servers a user binds their 3PID to, so
        we need to handle the case of existing bindings where we didn't track
        this.

        We do this by grandfathering in existing user threepids assuming that
        they used one of the server configured trusted identity servers.
        """
        id_servers = set(self.config.trusted_third_party_id_servers)

        def _bg_user_threepids_grandfather_txn(txn):
            sql = """
                INSERT INTO user_threepid_id_server
                    (user_id, medium, address, id_server)
                SELECT user_id, medium, address, ?
                FROM user_threepids
            """

            txn.execute_batch(sql, [(id_server,) for id_server in id_servers])

        if id_servers:
            await self.db_pool.runInteraction(
                "_bg_user_threepids_grandfather", _bg_user_threepids_grandfather_txn
            )

        await self.db_pool.updates._end_background_update("user_threepids_grandfather")

        return 1

    async def set_user_deactivated_status(
        self, user_id: str, deactivated: bool
    ) -> None:
        """Set the `deactivated` property for the provided user to the provided value.

        Args:
            user_id: The ID of the user to set the status for.
            deactivated: The value to set for `deactivated`.
        """

        await self.db_pool.runInteraction(
            "set_user_deactivated_status",
            self.set_user_deactivated_status_txn,
            user_id,
            deactivated,
        )

    def set_user_deactivated_status_txn(self, txn, user_id: str, deactivated: bool):
        self.db_pool.simple_update_one_txn(
            txn=txn,
            table="users",
            keyvalues={"name": user_id},
            updatevalues={"deactivated": 1 if deactivated else 0},
        )
        self._invalidate_cache_and_stream(
            txn, self.get_user_deactivated_status, (user_id,)
        )
        txn.call_after(self.is_guest.invalidate, (user_id,))

    @cached()
    async def is_guest(self, user_id: str) -> bool:
        res = await self.db_pool.simple_select_one_onecol(
            table="users",
            keyvalues={"name": user_id},
            retcol="is_guest",
            allow_none=True,
            desc="is_guest",
        )

        return res if res else False


class RegistrationStore(StatsStore, RegistrationBackgroundUpdateStore):
    def __init__(self, database: DatabasePool, db_conn: Connection, hs: "HomeServer"):
        super().__init__(database, db_conn, hs)

        self._ignore_unknown_session_error = hs.config.request_token_inhibit_3pid_errors

        self._access_tokens_id_gen = IdGenerator(db_conn, "access_tokens", "id")

    async def add_access_token_to_user(
        self,
        user_id: str,
        token: str,
        device_id: Optional[str],
        valid_until_ms: Optional[int],
        puppets_user_id: Optional[str] = None,
    ) -> int:
        """Adds an access token for the given user.

        Args:
            user_id: The user ID.
            token: The new access token to add.
            device_id: ID of the device to associate with the access token
            valid_until_ms: when the token is valid until. None for no expiry.
        Raises:
            StoreError if there was a problem adding this.
        Returns:
            The token ID
        """
        next_id = self._access_tokens_id_gen.get_next()
        now = self._clock.time_msec()

        await self.db_pool.simple_insert(
            "access_tokens",
            {
                "id": next_id,
                "user_id": user_id,
                "token": token,
                "device_id": device_id,
                "valid_until_ms": valid_until_ms,
                "puppets_user_id": puppets_user_id,
                "last_validated": now,
            },
            desc="add_access_token_to_user",
        )

        return next_id

    def _set_device_for_access_token_txn(self, txn, token: str, device_id: str) -> str:
        old_device_id = self.db_pool.simple_select_one_onecol_txn(
            txn, "access_tokens", {"token": token}, "device_id"
        )

        self.db_pool.simple_update_txn(
            txn, "access_tokens", {"token": token}, {"device_id": device_id}
        )

        self._invalidate_cache_and_stream(txn, self.get_user_by_access_token, (token,))

        return old_device_id

    async def set_device_for_access_token(self, token: str, device_id: str) -> str:
        """Sets the device ID associated with an access token.

        Args:
            token: The access token to modify.
            device_id: The new device ID.
        Returns:
            The old device ID associated with the access token.
        """

        return await self.db_pool.runInteraction(
            "set_device_for_access_token",
            self._set_device_for_access_token_txn,
            token,
            device_id,
        )

    async def register_user(
        self,
        user_id: str,
        password_hash: Optional[str] = None,
        was_guest: bool = False,
        make_guest: bool = False,
        appservice_id: Optional[str] = None,
        create_profile_with_displayname: Optional[str] = None,
        admin: bool = False,
        user_type: Optional[str] = None,
        shadow_banned: bool = False,
    ) -> None:
        """Attempts to register an account.

        Args:
            user_id: The desired user ID to register.
            password_hash: Optional. The password hash for this user.
            was_guest: Whether this is a guest account being upgraded to a
                non-guest account.
            make_guest: True if the the new user should be guest, false to add a
                regular user account.
            appservice_id: The ID of the appservice registering the user.
            create_profile_with_displayname: Optionally create a profile for
                the user, setting their displayname to the given value
            admin: is an admin user?
            user_type: type of user. One of the values from api.constants.UserTypes,
                or None for a normal user.
            shadow_banned: Whether the user is shadow-banned, i.e. they may be
                told their requests succeeded but we ignore them.

        Raises:
            StoreError if the user_id could not be registered.
        """
        await self.db_pool.runInteraction(
            "register_user",
            self._register_user,
            user_id,
            password_hash,
            was_guest,
            make_guest,
            appservice_id,
            create_profile_with_displayname,
            admin,
            user_type,
            shadow_banned,
        )

    def _register_user(
        self,
        txn,
        user_id: str,
        password_hash: Optional[str],
        was_guest: bool,
        make_guest: bool,
        appservice_id: Optional[str],
        create_profile_with_displayname: Optional[str],
        admin: bool,
        user_type: Optional[str],
        shadow_banned: bool,
    ):
        user_id_obj = UserID.from_string(user_id)

        now = int(self._clock.time())

        try:
            if was_guest:
                # Ensure that the guest user actually exists
                # ``allow_none=False`` makes this raise an exception
                # if the row isn't in the database.
                self.db_pool.simple_select_one_txn(
                    txn,
                    "users",
                    keyvalues={"name": user_id, "is_guest": 1},
                    retcols=("name",),
                    allow_none=False,
                )

                self.db_pool.simple_update_one_txn(
                    txn,
                    "users",
                    keyvalues={"name": user_id, "is_guest": 1},
                    updatevalues={
                        "password_hash": password_hash,
                        "upgrade_ts": now,
                        "is_guest": 1 if make_guest else 0,
                        "appservice_id": appservice_id,
                        "admin": 1 if admin else 0,
                        "user_type": user_type,
                        "shadow_banned": shadow_banned,
                    },
                )
            else:
                self.db_pool.simple_insert_txn(
                    txn,
                    "users",
                    values={
                        "name": user_id,
                        "password_hash": password_hash,
                        "creation_ts": now,
                        "is_guest": 1 if make_guest else 0,
                        "appservice_id": appservice_id,
                        "admin": 1 if admin else 0,
                        "user_type": user_type,
                        "shadow_banned": shadow_banned,
                    },
                )

        except self.database_engine.module.IntegrityError:
            raise StoreError(400, "User ID already taken.", errcode=Codes.USER_IN_USE)

        if self._account_validity_enabled:
            self.set_expiration_date_for_user_txn(txn, user_id)

        if create_profile_with_displayname:
            # set a default displayname serverside to avoid ugly race
            # between auto-joins and clients trying to set displaynames
            #
            # *obviously* the 'profiles' table uses localpart for user_id
            # while everything else uses the full mxid.
            txn.execute(
                "INSERT INTO profiles(user_id, displayname) VALUES (?,?)",
                (user_id_obj.localpart, create_profile_with_displayname),
            )

        if self.hs.config.stats_enabled:
            # we create a new completed user statistics row

            # we don't strictly need current_token since this user really can't
            # have any state deltas before now (as it is a new user), but still,
            # we include it for completeness.
            current_token = self._get_max_stream_id_in_current_state_deltas_txn(txn)
            self._update_stats_delta_txn(
                txn, now, "user", user_id, {}, complete_with_stream_id=current_token
            )

        self._invalidate_cache_and_stream(txn, self.get_user_by_id, (user_id,))

    async def user_set_password_hash(
        self, user_id: str, password_hash: Optional[str]
    ) -> None:
        """
        NB. This does *not* evict any cache because the one use for this
            removes most of the entries subsequently anyway so it would be
            pointless. Use flush_user separately.
        """

        def user_set_password_hash_txn(txn):
            self.db_pool.simple_update_one_txn(
                txn, "users", {"name": user_id}, {"password_hash": password_hash}
            )
            self._invalidate_cache_and_stream(txn, self.get_user_by_id, (user_id,))

        await self.db_pool.runInteraction(
            "user_set_password_hash", user_set_password_hash_txn
        )

    async def user_set_consent_version(
        self, user_id: str, consent_version: str
    ) -> None:
        """Updates the user table to record privacy policy consent

        Args:
            user_id: full mxid of the user to update
            consent_version: version of the policy the user has consented to

        Raises:
            StoreError(404) if user not found
        """

        def f(txn):
            self.db_pool.simple_update_one_txn(
                txn,
                table="users",
                keyvalues={"name": user_id},
                updatevalues={"consent_version": consent_version},
            )
            self._invalidate_cache_and_stream(txn, self.get_user_by_id, (user_id,))

        await self.db_pool.runInteraction("user_set_consent_version", f)

    async def user_set_consent_server_notice_sent(
        self, user_id: str, consent_version: str
    ) -> None:
        """Updates the user table to record that we have sent the user a server
        notice about privacy policy consent

        Args:
            user_id: full mxid of the user to update
            consent_version: version of the policy we have notified the user about

        Raises:
            StoreError(404) if user not found
        """

        def f(txn):
            self.db_pool.simple_update_one_txn(
                txn,
                table="users",
                keyvalues={"name": user_id},
                updatevalues={"consent_server_notice_sent": consent_version},
            )
            self._invalidate_cache_and_stream(txn, self.get_user_by_id, (user_id,))

        await self.db_pool.runInteraction("user_set_consent_server_notice_sent", f)

    async def user_delete_access_tokens(
        self,
        user_id: str,
        except_token_id: Optional[str] = None,
        device_id: Optional[str] = None,
    ) -> List[Tuple[str, int, Optional[str]]]:
        """
        Invalidate access tokens belonging to a user

        Args:
            user_id: ID of user the tokens belong to
            except_token_id: access_tokens ID which should *not* be deleted
            device_id: ID of device the tokens are associated with.
                If None, tokens associated with any device (or no device) will
                be deleted
        Returns:
            A tuple of (token, token id, device id) for each of the deleted tokens
        """

        def f(txn):
            keyvalues = {"user_id": user_id}
            if device_id is not None:
                keyvalues["device_id"] = device_id

            items = keyvalues.items()
            where_clause = " AND ".join(k + " = ?" for k, _ in items)
            values = [v for _, v in items]
            if except_token_id:
                where_clause += " AND id != ?"
                values.append(except_token_id)

            txn.execute(
                "SELECT token, id, device_id FROM access_tokens WHERE %s"
                % where_clause,
                values,
            )
            tokens_and_devices = [(r[0], r[1], r[2]) for r in txn]

            for token, _, _ in tokens_and_devices:
                self._invalidate_cache_and_stream(
                    txn, self.get_user_by_access_token, (token,)
                )

            txn.execute("DELETE FROM access_tokens WHERE %s" % where_clause, values)

            return tokens_and_devices

        return await self.db_pool.runInteraction("user_delete_access_tokens", f)

    async def delete_access_token(self, access_token: str) -> None:
        def f(txn):
            self.db_pool.simple_delete_one_txn(
                txn, table="access_tokens", keyvalues={"token": access_token}
            )

            self._invalidate_cache_and_stream(
                txn, self.get_user_by_access_token, (access_token,)
            )

        await self.db_pool.runInteraction("delete_access_token", f)

    async def add_user_pending_deactivation(self, user_id: str) -> None:
        """
        Adds a user to the table of users who need to be parted from all the rooms they're
        in
        """
        await self.db_pool.simple_insert(
            "users_pending_deactivation",
            values={"user_id": user_id},
            desc="add_user_pending_deactivation",
        )

    async def validate_threepid_session(
        self, session_id: str, client_secret: str, token: str, current_ts: int
    ) -> Optional[str]:
        """Attempt to validate a threepid session using a token

        Args:
            session_id: The id of a validation session
            client_secret: A unique string provided by the client to help identify
                this validation attempt
            token: A validation token
            current_ts: The current unix time in milliseconds. Used for checking
                token expiry status

        Raises:
            ThreepidValidationError: if a matching validation token was not found or has
                expired

        Returns:
            A str representing a link to redirect the user to if there is one.
        """

        # Insert everything into a transaction in order to run atomically
        def validate_threepid_session_txn(txn):
            row = self.db_pool.simple_select_one_txn(
                txn,
                table="threepid_validation_session",
                keyvalues={"session_id": session_id},
                retcols=["client_secret", "validated_at"],
                allow_none=True,
            )

            if not row:
                if self._ignore_unknown_session_error:
                    # If we need to inhibit the error caused by an incorrect session ID,
                    # use None as placeholder values for the client secret and the
                    # validation timestamp.
                    # It shouldn't be an issue because they're both only checked after
                    # the token check, which should fail. And if it doesn't for some
                    # reason, the next check is on the client secret, which is NOT NULL,
                    # so we don't have to worry about the client secret matching by
                    # accident.
                    row = {"client_secret": None, "validated_at": None}
                else:
                    raise ThreepidValidationError(400, "Unknown session_id")

            retrieved_client_secret = row["client_secret"]
            validated_at = row["validated_at"]

            row = self.db_pool.simple_select_one_txn(
                txn,
                table="threepid_validation_token",
                keyvalues={"session_id": session_id, "token": token},
                retcols=["expires", "next_link"],
                allow_none=True,
            )

            if not row:
                raise ThreepidValidationError(
                    400, "Validation token not found or has expired"
                )
            expires = row["expires"]
            next_link = row["next_link"]

            if retrieved_client_secret != client_secret:
                raise ThreepidValidationError(
                    400, "This client_secret does not match the provided session_id"
                )

            # If the session is already validated, no need to revalidate
            if validated_at:
                return next_link

            if expires <= current_ts:
                raise ThreepidValidationError(
                    400, "This token has expired. Please request a new one"
                )

            # Looks good. Validate the session
            self.db_pool.simple_update_txn(
                txn,
                table="threepid_validation_session",
                keyvalues={"session_id": session_id},
                updatevalues={"validated_at": self._clock.time_msec()},
            )

            return next_link

        # Return next_link if it exists
        return await self.db_pool.runInteraction(
            "validate_threepid_session_txn", validate_threepid_session_txn
        )

    async def start_or_continue_validation_session(
        self,
        medium: str,
        address: str,
        session_id: str,
        client_secret: str,
        send_attempt: int,
        next_link: Optional[str],
        token: str,
        token_expires: int,
    ) -> None:
        """Creates a new threepid validation session if it does not already
        exist and associates a new validation token with it

        Args:
            medium: The medium of the 3PID
            address: The address of the 3PID
            session_id: The id of this validation session
            client_secret: A unique string provided by the client to help
                identify this validation attempt
            send_attempt: The latest send_attempt on this session
            next_link: The link to redirect the user to upon successful validation
            token: The validation token
            token_expires: The timestamp for which after the token will no
                longer be valid
        """

        def start_or_continue_validation_session_txn(txn):
            # Create or update a validation session
            self.db_pool.simple_upsert_txn(
                txn,
                table="threepid_validation_session",
                keyvalues={"session_id": session_id},
                values={"last_send_attempt": send_attempt},
                insertion_values={
                    "medium": medium,
                    "address": address,
                    "client_secret": client_secret,
                },
            )

            # Create a new validation token with this session ID
            self.db_pool.simple_insert_txn(
                txn,
                table="threepid_validation_token",
                values={
                    "session_id": session_id,
                    "token": token,
                    "next_link": next_link,
                    "expires": token_expires,
                },
            )

        await self.db_pool.runInteraction(
            "start_or_continue_validation_session",
            start_or_continue_validation_session_txn,
        )


def find_max_generated_user_id_localpart(cur: Cursor) -> int:
    """
    Gets the localpart of the max current generated user ID.

    Generated user IDs are integers, so we find the largest integer user ID
    already taken and return that.
    """

    # We bound between '@0' and '@a' to avoid pulling the entire table
    # out.
    cur.execute("SELECT name FROM users WHERE '@0' <= name AND name < '@a'")

    regex = re.compile(r"^@(\d+):")

    max_found = 0

    for (user_id,) in cur:
        match = regex.search(user_id)
        if match:
            max_found = max(int(match.group(1)), max_found)
    return max_found<|MERGE_RESOLUTION|>--- conflicted
+++ resolved
@@ -84,24 +84,17 @@
             "user_id_seq",
         )
 
-<<<<<<< HEAD
         self._account_validity_enabled = hs.config.account_validity_enabled
         if self._account_validity_enabled:
             self._account_validity_period = hs.config.account_validity_period
             self._account_validity_startup_job_max_delta = (
                 hs.config.account_validity_startup_job_max_delta
-=======
-        self._account_validity = hs.config.account_validity
-        if hs.config.run_background_tasks and self._account_validity.enabled:
-            self._clock.call_later(
-                0.0,
-                self._set_expiration_date_when_missing,
->>>>>>> d2f0ec12
             )
 
             if hs.config.run_background_tasks:
                 self._clock.call_later(
-                    0.0, self._set_expiration_date_when_missing,
+                    0.0,
+                    self._set_expiration_date_when_missing,
                 )
 
         # Create a background job for culling expired 3PID validity tokens
