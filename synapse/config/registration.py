--- conflicted
+++ resolved
@@ -75,10 +75,7 @@
                 "<html><body>Invalid renewal token.</body><html>"
             )
 
-<<<<<<< HEAD
-
-=======
->>>>>>> 32e7c9e7
+
 class RegistrationConfig(Config):
     def read_config(self, config):
         self.enable_registration = bool(
@@ -126,7 +123,6 @@
                 raise ConfigError("Invalid auto_join_rooms entry %s" % (room_alias,))
         self.autocreate_auto_join_rooms = config.get("autocreate_auto_join_rooms", True)
 
-<<<<<<< HEAD
         self.disable_set_displayname = config.get("disable_set_displayname", False)
         self.disable_set_avatar_url = config.get("disable_set_avatar_url", False)
 
@@ -139,8 +135,6 @@
             "rewrite_identity_server_urls", {}
         )
 
-=======
->>>>>>> 32e7c9e7
         self.disable_msisdn_registration = config.get(
             "disable_msisdn_registration", False
         )
