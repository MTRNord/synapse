#!/usr/bin/env bash
#
# Test script for 'synapse_port_db'.
#   - configures synapse and a postgres server.
#   - runs the port script on a prepopulated test sqlite db
#   - also runs it against an new sqlite db
<<<<<<< HEAD

# Expects Synapse to have been already installed with `poetry install -e .[postgres]
=======
#
# Expects Synapse to have been already installed with `poetry install --extras postgres`.
# Expects `poetry` to be available on the `PATH`.
>>>>>>> e630722f

set -xe
cd "$(dirname "$0")/../.."

echo "--- Generate the signing key"

# Generate the server's signing key.
poetry run synapse_homeserver --generate-keys -c .ci/sqlite-config.yaml

echo "--- Prepare test database"

# Make sure the SQLite3 database is using the latest schema and has no pending background update.
poetry run update_synapse_database --database-config .ci/sqlite-config.yaml --run-background-updates

# Create the PostgreSQL database.
poetry run .ci/scripts/postgres_exec.py "CREATE DATABASE synapse"

echo "+++ Run synapse_port_db against test database"
# TODO: this invocation of synapse_port_db (and others below) used to be prepended with `coverage run`,
# but coverage seems unable to find the entrypoints installed by `pip install -e .`.
poetry run synapse_port_db --sqlite-database .ci/test_db.db --postgres-config .ci/postgres-config.yaml

# We should be able to run twice against the same database.
echo "+++ Run synapse_port_db a second time"
poetry run synapse_port_db --sqlite-database .ci/test_db.db --postgres-config .ci/postgres-config.yaml

#####

# Now do the same again, on an empty database.

echo "--- Prepare empty SQLite database"

# we do this by deleting the sqlite db, and then doing the same again.
rm .ci/test_db.db

poetry run update_synapse_database --database-config .ci/sqlite-config.yaml --run-background-updates

# re-create the PostgreSQL database.
poetry run .ci/scripts/postgres_exec.py \
  "DROP DATABASE synapse" \
  "CREATE DATABASE synapse"

echo "+++ Run synapse_port_db against empty database"
poetry run synapse_port_db --sqlite-database .ci/test_db.db --postgres-config .ci/postgres-config.yaml<|MERGE_RESOLUTION|>--- conflicted
+++ resolved
@@ -4,14 +4,9 @@
 #   - configures synapse and a postgres server.
 #   - runs the port script on a prepopulated test sqlite db
 #   - also runs it against an new sqlite db
-<<<<<<< HEAD
-
-# Expects Synapse to have been already installed with `poetry install -e .[postgres]
-=======
 #
 # Expects Synapse to have been already installed with `poetry install --extras postgres`.
 # Expects `poetry` to be available on the `PATH`.
->>>>>>> e630722f
 
 set -xe
 cd "$(dirname "$0")/../.."
