# filename patterns
*~
.*.swp
.#*
*.deb
*.egg
*.egg-info
*.lock
*.py[cod]
*.snap
*.tac
_trial_temp/
_trial_temp*/
/out
.DS_Store
__pycache__/

<<<<<<< HEAD
# We do want the poetry lockfile. Ignoring '*.lock' above seems to ignore tox and trial lock files.
=======
# We do want the poetry lockfile. TODO: is there a good reason for ignoring
# '*.lock' above? If not, let's nuke it.
>>>>>>> 35006266
!poetry.lock

# stuff that is likely to exist when you run a server locally
/*.db
/*.log
/*.log.*
/*.log.config
/*.pid
/.python-version
/*.signing.key
/env/
/.venv*/
/homeserver*.yaml
/logs
/media_store/
/uploads

# For direnv users
/.envrc

# IDEs
/.idea/
/.ropeproject/
/.vscode/

# build products
!/.coveragerc
/.coverage*
/.mypy_cache/
/.tox
/.tox-pg-container
/build/
/coverage.*
/dist/
/docs/build/
/htmlcov
/pip-wheel-metadata/

# docs
book/

# complement
/complement-*
/master.tar.gz<|MERGE_RESOLUTION|>--- conflicted
+++ resolved
@@ -15,12 +15,8 @@
 .DS_Store
 __pycache__/
 
-<<<<<<< HEAD
-# We do want the poetry lockfile. Ignoring '*.lock' above seems to ignore tox and trial lock files.
-=======
-# We do want the poetry lockfile. TODO: is there a good reason for ignoring
-# '*.lock' above? If not, let's nuke it.
->>>>>>> 35006266
+# We do want the poetry lockfile.
+# TODO: is there a good reason for ignoring '*.lock' above? If not, nuke it.
 !poetry.lock
 
 # stuff that is likely to exist when you run a server locally
